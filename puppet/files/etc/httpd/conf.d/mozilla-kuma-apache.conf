--- conflicted
+++ resolved
@@ -7,7 +7,10 @@
 #<VirtualHost *:443 *:80>
 <VirtualHost *:80>
 
+    # Covering all pre-bug-702988 past-known server aliases
     ServerName developer-kumadev.mozilla.org
+    ServerAlias developer-mdndev.mozilla.org
+    ServerAlias developer-dev.mozilla.org
 
     DirectoryIndex index.html
     Options -Indexes
@@ -53,21 +56,12 @@
     # More like prod, but requires a `touch /vagrant/wsgi/*` to refresh code
     #WSGIDaemonProcess kuma processes=8 threads=1 maximum-requests=8 user=vagrant group=vagrant
     #WSGIProcessGroup kuma
-<<<<<<< HEAD
     #WSGIScriptAlias /mwsgi "/vagrant/wsgi/kuma.wsgi"
 
     # This runs the python app from port 8000, which must be started manually
     # eg. /home/vagrant/kuma-venv/bin/python /vagrant/manage.py runserver 0.0.0.0:8000
     ProxyPass /mwsgi http://localhost:8000 retry=1
     ProxyPassReverse /mwsgi http://localhost:8000
-=======
-    #WSGIScriptAlias / "/vagrant/wsgi/kuma.wsgi"
-
-    # This runs the python app from port 8000, which must be started manually
-    # eg. /home/vagrant/kuma-venv/bin/python /vagrant/manage.py runserver 0.0.0.0:8000
-    ProxyPass / http://localhost:8000/ retry=1
-    ProxyPassReverse / http://localhost:8000/
->>>>>>> a07012d1
 
 	AllowEncodedSlashes On   
 
