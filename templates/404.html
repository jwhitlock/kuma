{% extends "base.html" %}

{% block bodyclass %}error{% endblock %}

{% block title %}{{ page_title(_('Not Found')) }}{% endblock %}

{% block content %}

<section id="content">
<div class="wrap">

  <section id="content-main" class="full" role="main">

    <h1 class="page-title">Not Found</h1>
    
    <img src="{{ MEDIA_URL }}img/beast-404.png" alt="" class="beast 404">
    
    <p>We're sorry, we couldn't find what you were looking for.</p>
    
    <p>You can <a href="#q">try a search</a> or start over on the <a href="{{ url('home') }}">home page</a>.</p>
    
    <p>If you were following a broken link, please
    <a href="https://bugzilla.mozilla.org/enter_bug.cgi?product=Mozilla%20Developer%20Network&component=Website">file a bug.</a>
    Thanks!</p>
    
  </section>

</div>
</section>

<<<<<<< HEAD
<p>If you were following a broken link, please
<a href="https://bugzilla.mozilla.org/enter_bug.cgi?product=Mozilla%20Developer%20Network&component=Website">file a bug.</a>
Thanks!</p>
{% endblock %}

{% block site_js %}
    {{ super() }}
    {{ js('framebuster') }}
=======
>>>>>>> 7e76a7b2
{% endblock %}<|MERGE_RESOLUTION|>--- conflicted
+++ resolved
@@ -28,15 +28,9 @@
 </div>
 </section>
 
-<<<<<<< HEAD
-<p>If you were following a broken link, please
-<a href="https://bugzilla.mozilla.org/enter_bug.cgi?product=Mozilla%20Developer%20Network&component=Website">file a bug.</a>
-Thanks!</p>
 {% endblock %}
 
 {% block site_js %}
     {{ super() }}
     {{ js('framebuster') }}
-=======
->>>>>>> 7e76a7b2
 {% endblock %}