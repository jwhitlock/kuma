--- conflicted
+++ resolved
@@ -27,23 +27,17 @@
 
       <ul class="prose">
       {% if user.username %}
-        {% trans %}
-        <li><a href="/logout">Log out</a> to try again.</li>
+        {% trans logout_url=url('users.logout') %}
+          <li><a href="{{ logout_url }}">Log out</a> to try again.</li>
         {% endtrans %}
       {% else %}
-<<<<<<< HEAD
-        {% trans %}
-        <li><a href="{{ url('users.login') }}">Log in</a> to try again.</li>
-        <li><a href="{{ url('users.register') }}">Register</a> to edit docs and submit demos.</li>
-=======
-        {% trans returnto=request.get_full_path() %}
-        <li><a href="/users/login?next={{ returnto }}">Log in</a> to try again.</li>
-        <li><a href="/users/register">Register</a> to edit docs and submit demos.</li>
->>>>>>> a07012d1
+        {% trans login_url=('{base_url}?next={next}' | f(base_url=url('users.login'), next=request.get_full_path())), register_url=url('users.register') %}
+          <li><a href="{{ login_url }}">Log in</a> to try again.</li>
+          <li><a href="{{ register_url }}">Register</a> to edit docs and submit demos.</li>
         {% endtrans %}
       {% endif %}
-        {% trans %}
-        <li><a href="/demos">View demos</a> or <a href="/docs">browse docs</a></li>
+        {% trans demos_url=url('demos'), docs_url=url('docs') %}
+          <li><a href="{{ demos_url }}">View demos</a> or <a href="{{ docs_url }}">browse docs</a></li>
         {% endtrans %}
       </ul>
 
