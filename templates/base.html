<!DOCTYPE html>
<html lang="{{ LANG }}" dir="{{ DIR }}" id="developer-mozilla-org" xmlns:fb="http://www.facebook.com/2008/fbml" xmlns:og="http://ogp.me/ns#">
<head>
  <title>{% block title %}{{ _('Mozilla Developer Network') }}{% endblock %}</title>
  
  <meta charset="utf-8">
  <meta name="robots" content="index, follow">
  <link rel="home" href="{{ url('home') }}">
  <link rel="copyright" href="#copyright">
  <link rel="shortcut icon" href="{{ MEDIA_URL }}img/favicon.ico">

  {% block site_css %}
  <!--[if !IE 6]><!-->
  {{ css('mdn') }}
  {% for style in styles %}
    {{ css(style) }}
  {% endfor %}
  <!--<![endif]-->
  <!--[if IE]><link rel="stylesheet" type="text/css" media="all" href="{{ MEDIA_URL }}css/mdn-ie.css"><![endif]-->
  <!--[if lte IE 7]><link rel="stylesheet" type="text/css" media="all" href="{{ MEDIA_URL }}css/mdn-ie7.css"><![endif]-->
  <!--[if lte IE 6]><link rel="stylesheet" type="text/css" media="all" href="{{ MEDIA_URL }}css/mdn-ie6.css"><![endif]-->
  <link rel="stylesheet" type="text/css" media="print" href="{{ MEDIA_URL }}css/mdn-print.css">
  <link rel="stylesheet" href="//www.mozilla.org/tabzilla/media/css/tabzilla.css">

  <link rel="search" type="application/opensearchdescription+xml" href="{{ settings.SITE_URL }}/{{ request.locale }}/search/xml" title="{{ _('Mozilla Developer Network') }}" />

  {% endblock %}

  <!--[if IE]>
  <meta http-equiv="imagetoolbar" content="no">
  <meta http-equiv="X-UA-Compatible" content="IE=Edge">
  <script src="{{ MEDIA_URL }}js/html5.js"></script>
  <![endif]-->

  {% block extrahead %}{% endblock %}
  {% include "includes/google_analytics.html" %}
</head>

<body id="{% block pageid %}{% endblock %}" class="html-{{ DIR }} {% block bodyclass %}{% endblock %}" role="document">
<!--[if lte IE 8]>
<noscript><div class="global-notice">
{% trans %}
<p><strong>Warning:</strong> The Mozilla Developer Network website employs emerging web standards that may not be fully supported in some versions of Microsoft Internet Explorer. You can improve your experience of this website by enabling JavaScript.</p>
{% endtrans %}
</div></noscript>
<![endif]-->
  <header id="masthead" class="{% block headerclass %}minor{% endblock %} {% if waffle.flag('new_menu') %}new-menu{% endif %}">
    <div class="wrap">
      <ul id="nav-access">
        <li><a href="#language">{{ _('Select language') }}</a></li>
        <li><a href="#q">{{ _('Skip to search') }}</a></li>
        <li><a href="#content">{{ _('Skip to main content') }}</a></li>
      </ul>
    
      <div id="branding">
        {% block headerlogo %}
        <div id="logo"><a href="{{ url('home') }}"><img src="{{ MEDIA_URL }}img/mdn-logo-sm.png" alt="{{ _('Mozilla Developer Network') }}" title="{{ _('Mozilla Developer Network') }}" width="62" height="71"> {{ _('Mozilla Developer Network') }}</a></div>
        {% endblock %}
      </div>
      
      {% block headernav %}

      {% if waffle.flag('new_menu') %}
        <nav id="nav">
          <ul id="nav-main" role="menubar">
            <li id="nav-main-docs" class="menu" rel="menuitem"><a href="#nav-sub-docs" class="toggle" aria-haspopup="true" aria-labelledby="nav-main-docs" title="{{ _('Read Documentation') }}">{{ _('Read<br /><em>Docs</em>') }}</a>
              <div id="nav-sub-docs" class="sub-menu" aria-hidden="true">
                <ul>
                  <li>
                    <ul>
<<<<<<< HEAD
                      <li><a href="{{ devmo_url('Web/HTML') }}?menu">{{ _('HTML') }}</a></li>
                      <li><a href="{{ devmo_url('Web/CSS') }}?menu">{{ _('CSS') }}</a></li>
                      <li><a href="{{ devmo_url('Web/JS') }}?menu">{{ _('JavaScript') }}</a></li>
                      <li><a href="{{ devmo_url('Web/Graphics') }}?menu">{{ _('Graphics (SVG, Canvas, WebGL)') }}</a></li>
                      <li><a href="{{ devmo_url('Web/API') }}?menu">{{ _('APIs / DOM') }}</a></li>
                      <li><a href="{{ devmo_url('Apps') }}?menu">{{ _('Apps') }}</a></li>
                      <li><a href="{{ devmo_url('Tools') }}?menu">{{ _('Dev Tools') }}</a></li>
                      <li><a href="{{ devmo_url('Web/MathML') }}?menu">{{ _('MathML') }}</a></li>
                      <li><a href="{{ devmo_url('Web') }}?menu">{{ _('...more docs') }}</a></li>
=======
                      <li><a href="{{ devmo_url('Web/HTML') }}">{{ _('HTML') }}</a></li>
                      <li><a href="{{ devmo_url('Web/CSS') }}">{{ _('CSS') }}</a></li>
                      <li><a href="{{ devmo_url('Web/JS') }}">{{ _('JavaScript') }}</a></li>
                      <li><a href="{{ devmo_url('Web/Graphics') }}">{{ _('Graphics') }}</a></li>
                      <li><a href="{{ devmo_url('Web/API') }}">{{ _('APIs / DOM') }}</a></li>
                      <li><a href="{{ devmo_url('Apps') }}">{{ _('Apps') }}</a></li>
                      <li><a href="{{ devmo_url('Tools') }}">{{ _('Dev Tools') }}</a></li>
                      <li><a href="{{ devmo_url('Web/MathML') }}">{{ _('MathML') }}</a></li>
>>>>>>> d2c809e0
                    </ul>
                  </li>
                  <li>
                    <ul>
<<<<<<< HEAD
                      <li><a href="{{ devmo_url('Web/Tutorials') }}?menu">{{ _('Tutorials') }}</a></li>
                      <li><a href="{{ devmo_url('Web/References') }}?menu">{{ _('References') }}</a></li>
                      <li><a href="{{ devmo_url('Web/Guide') }}?menu">{{ _('Developer Guides') }}</a></li>
                      <li><a href="{{ url('demos') }}?menu">{{ _('Demos') }}</a></li>
=======
                      <li><a href="{{ devmo_url('Web/Tutorials') }}">{{ _('Tutorials') }}</a></li>
                      <li><a href="{{ devmo_url('Web/References') }}">{{ _('References') }}</a></li>
                      <li><a href="{{ devmo_url('Web/Guide') }}">{{ _('Developer Guides') }}</a></li>
                      <li><a href="{{ url('demos') }}">{{ _('Demos') }}</a></li>
                      <li><br /><br /><a href="{{ devmo_url('Web') }}">{{ _('...more docs') }}</a></li>
>>>>>>> d2c809e0
                    </ul>
                  </li>
                </ul>
              </div>
            </li>
            <li id="nav-main-apps" role="menuitem"><a href="https://marketplace.firefox.com/developers/">{{ _('Make<br /><em>Apps</em>') }}</a></li>
            <li id="nav-main-firefox" class="menu" role="menuitem"><a href="#nav-sub-firefox" class="firefox toggle" aria-haspopup="true" aria-labelledby="nav-main-firefox">{{ _('Build & Use<br /><em>Firefox</em>') }}</a>
              <ul id="nav-sub-firefox" class="sub-menu">
                <li><a href="{{ devmo_url('Mozilla/Firefox_OS') }}?menu">{{ _('Firefox OS') }}</a></li>
                <li><a href="{{ devmo_url('Mozilla/Firefox') }}?menu">{{ _('Firefox Desktop') }}</a></li>
                <li><a href="{{ devmo_url('Mozilla/Firefox_for_Android') }}?menu">{{ _('Mobile') }}</a></li>
                <li><a href="{{ devmo_url('Addons') }}?menu">{{ _('Add-ons') }}</a></li>
              </ul>
            </li>
            <li id="nav-main-demos" role="menuitem"><a href="{{ url('demos') }}?menu" class="demos">{{ _('See & Submit<br /><em>Demos</em>') }}</a></li>
            <li id="nav-main-community" class="menu" role="menuitem"><a href="#nav-sub-community" class="community toggle" aria-haspopup="true" aria-labelledby="nav-main-community">{{ _('Get<br /><em>Involved</em>') }}</a>
              <ul id="nav-sub-community" class="sub-menu">
                <li><a href="{{ devmo_url('Project:MDN/Contributing/Join_the_community') }}?menu">{{ _('Join the Community') }}</a></li>
                <li><a href="{{ devmo_url('Project:MDN/Contributing') }}?menu">{{ _('Contribute to MDN') }}</a></li>
                <li><a href="{{ url('events') }}?menu">{{ _('Events') }}</a></li>
                <li><a href="{{ devmo_url('Project:MDN/Contributing/Follow_what_s_happening') }}?menu">{{ _('Tweets, Blogs, and More') }}</a></li>
              </ul>
            </li>
          </ul>
        </nav>
      {% else %}
        <nav id="nav">
          <ul id="nav-main" role="menubar">
            <li id="nav-main-topics" class="menu" role="menuitem"><a href="#nav-sub-topics" class="toggle" aria-haspopup="true" aria-labelledby="nav-main-topics" title="{{ _('Explore other parts of MDN') }}">{{ _('Topics') }}</a>
              <ul id="nav-sub-topics" class="sub-menu" aria-hidden="true">
                <li id="nav-sub-web"><a href="{{ url('web') }}">{{ _('Web') }}</a></li>
                <li id="nav-sub-apps"><a href="{{ devmo_url('apps') }}">{{ _('Apps') }}</a></li>
                <li id="nav-sub-mobile"><a href="{{ url('mobile') }}">{{ _('Mobile') }}</a></li>
                <li id="nav-sub-addons"><a href="{{ url('addons') }}">{{ _('Add-ons') }}</a></li>
                <li id="nav-sub-mozilla"><a href="{{ url('mozilla') }}">{{ _('Mozilla') }}</a></li>
              </ul>
            </li>
            <li id="nav-main-docs" class="menu" role="menuitem">
              <a href="{{ url('docs') }}" class="docs toggle" aria-haspopup="true" aria-labelledby="nav-main-docs">{{ _('Docs') }}</a>
              <div id="nav-sub-docs" class="sub-menu" aria-hidden="true">
                <ul>
                  <li>
                    <ul>
                      <li><a href="{{ devmo_url('HTML') }}">{{ _('HTML') }}</a></li>
                      <li><a href="{{ devmo_url('DOM') }}">{{ _('DOM') }}</a></li>
                      <li><a href="{{ devmo_url('HTML/Using_HTML5_audio_and_video') }}">{{ _('Video') }}</a></li>
                      <li><a href="{{ devmo_url('HTML/Using_HTML5_audio_and_video') }}">{{ _('Audio') }}</a></li>
                      <li><a href="{{ devmo_url('SVG') }}">{{ _('SVG') }}</a></li>
                      <li><a href="{{ devmo_url('WebGL') }}">{{ _('WebGL') }}</a></li>
                    </ul>
                  </li>
                  <li>
                    <ul>
                      <li><a href="{{ devmo_url('HTML/HTML5') }}">{{ _('HTML5') }}</a></li>
                      <li><a href="{{ devmo_url('WebSockets') }}">{{ _('WebSockets') }}</a></li>
                      <li><a href="{{ devmo_url('HTML/Using_the_application_cache') }}">{{ _('Offline Cache') }}</a></li>
                      <li><a href="{{ devmo_url('DOM/Storage') }}">{{ _('Local Storage') }}</a></li>
                      <li><a href="{{ devmo_url('IndexedDB') }}">{{ _('IndexedDB') }}</a></li>
                      <li><a href="{{ devmo_url('Using_files_from_web_applications') }}">{{ _('File API') }}</a></li>
                    </ul>
                  </li>
                  <li>
                    <ul>
                      <li><a href="{{ devmo_url('CSS') }}">{{ _('CSS') }}</a></li>
                      <li><a href="{{ devmo_url('CSS/Using_CSS_gradients') }}">{{ _('Gradients') }}</a></li>
                      <li><a href="{{ devmo_url('CSS/Tutorials/Using_CSS_transforms') }}">{{ _('Transforms') }}</a></li>
                      <li><a href="{{ devmo_url('CSS/Tutorials/Using_CSS_transitions') }}">{{ _('Transitions') }}</a></li>
                      <li><a href="{{ devmo_url('CSS/Tutorials/Using_CSS_animations') }}">{{ _('Animations') }}</a></li>
                      <li><a href="{{ devmo_url('CSS/Media_queries') }}">{{ _('Media Queries') }}</a></li>
                    </ul>
                  </li>
                  <li>
                    <ul>
                      <li><a href="{{ devmo_url('JavaScript') }}">{{ _('JavaScript') }}</a></li>
                      <li><a href="{{ devmo_url('AJAX') }}">{{ _('AJAX') }}</a></li>
                      <li><a href="{{ devmo_url('HTML/Canvas') }}">{{ _('Canvas') }}</a></li>
                      <li><a href="{{ devmo_url('Using_geolocation') }}">{{ _('Geolocation') }}</a></li>
                      <li><a href="{{ devmo_url('DragDrop/Drag_and_Drop') }}">{{ _('Drag &amp; Drop')|safe }}</a></li>
                      <li><a href="{{ devmo_url('DOM/Using_web_workers') }}">{{ _('Web Workers') }}</a></li>
                    </ul>
                  </li>
                </ul>
                <p><a href="{{ url('docs') }}">{{ ('More docs&hellip;')|safe }}</a></p>
              </div>
            </li>
            <li id="nav-main-demos" role="menuitem"><a href="{{ url('demos') }}" class="demos">{{ _('Demos') }}</a></li>
            <li id="nav-main-learning" role="menuitem"><a href="{{ url('learn') }}" class="learning">{{ _('Learning') }}</a></li>
            <li id="nav-main-community" class="menu" role="menuitem"><a href="#nav-sub-community" class="community toggle" aria-haspopup="true" aria-labelledby="nav-main-community">{{ _('Community') }}</a>
              <ul id="nav-sub-community" class="sub-menu">
                <li><a href="{{ url('events') }}">{{ _('Events') }}</a></li>
                <li><a href="{{ url('promote') }}">{{ _('Promote') }}</a></li>
                <li><a href="{{ devmo_url('Project:How_to_Help') }}">{{ _('Contribute') }}</a></li>
                <li><a href="{{ url('apps_newsletter') }}">{{ _('Newsletter') }}</a></li>
              </ul>
            </li>
          </ul>
        </nav>
      {% endif %}

      {% endblock %}
    
      {% include "includes/login.html" %}
      
      <form id="site-search" method="get" action="http://www.google.com/search"
              data-url="{{ url('search') }}">
        <p>
          <input type="search" role="search" placeholder="{{ _('Search MDN') }}" id="q" name="q" value="{{ query }}">
          <noscript><button type="submit">{{ _('Search') }}</button></noscript>
        </p>
        <input type="hidden" name="sitesearch" value="developer.mozilla.org">
        {% if not waffle.flag('elasticsearch') %}
        <div id="site-search-gg"></div>
        {% endif %}
      </form>

      <a href="http://www.mozilla.org/" id="tabzilla">mozilla</a>
    </div>
  </header>
{# end head #}

    {{ soapbox_messages(get_soapbox_messages(request.path)) }}
{% block content %}{% endblock %}

{# footer #}
<section id="footbar">
<div class="wrap">
  <p>
  {% trans feedback_url=devmo_url('Project:Feedback') %}
  Is MDN helpful to you? Please  <a href="{{ feedback_url }}">share your feedback</a> with us. Or join our  <a id="dev-mdc-link" href="https://lists.mozilla.org/listinfo/dev-mdc">mailing list about improving MDN content</a>.
  {% endtrans %}
  </p>
</div>
</section>
<footer id="site-info" class="footer" role="contentinfo">
<div class="wrap">
    <div id="legal">
      <img src="{{ MEDIA_URL }}img/mdn-logo-tiny.png" alt="" width="42" height="48">
      <p id="copyright">&copy; 2005 - {{ thisyear() }} Mozilla Developer Network {{ _('and individual contributors') }}</p>
      <p>
      {% trans copyright_url=devmo_url('Project:Copyrights') %}
      Content is available under <a href="{{ copyright_url }}">these licenses</a>
      {% endtrans %}
      &bull; <a href="{{ devmo_url('Project:About') }}">{{ _('About MDN') }}</a>
      &bull; <a href="https://github.com/mozilla/kuma/">{{ _('Contribute to the code') }}</a>
      &bull; <a href="http://www.mozilla.org/en-US/privacy">{{ _('Privacy Policy') }}</a>
    </div>
    {% block lang_switcher %}
        {% include "includes/lang_switcher.html" %}
    {% endblock %}
</div>
</footer>

<script src="{{ url('jsi18n') }}build:{{ BUILD_ID_JS }}"></script>
{# js #}
{% block site_js %}
  <script src="//www.mozilla.org/tabzilla/media/js/tabzilla.js" async></script>
  <script src="//www.google.com/jsapi" type="text/javascript"></script>
  <script src="https://login.persona.org/include.js" type="text/javascript"></script>
  {{ js('mdn') }}
  {% for script in scripts %}
    {{ js(script) }}
  {% endfor %}


  {% if waffle.flag('new_menu') %}
    <script type="text/javascript">
      // Event tracking for the new menu
      $(function() {
        $('#nav-main').on('click', 'a', function(e) {
          window._gaq && _gaq.push(['_trackEvent', 'Menu', 'Click', e.target.innerHTML, e.target.href]);
        });
      });
    </script>
  {% endif %}
{% endblock %}
{% block js %}{% endblock %}
{# end js #}
</body>
</html><|MERGE_RESOLUTION|>--- conflicted
+++ resolved
@@ -68,42 +68,24 @@
                 <ul>
                   <li>
                     <ul>
-<<<<<<< HEAD
+
                       <li><a href="{{ devmo_url('Web/HTML') }}?menu">{{ _('HTML') }}</a></li>
                       <li><a href="{{ devmo_url('Web/CSS') }}?menu">{{ _('CSS') }}</a></li>
                       <li><a href="{{ devmo_url('Web/JS') }}?menu">{{ _('JavaScript') }}</a></li>
-                      <li><a href="{{ devmo_url('Web/Graphics') }}?menu">{{ _('Graphics (SVG, Canvas, WebGL)') }}</a></li>
+                      <li><a href="{{ devmo_url('Web/Graphics') }}?menu">{{ _('Graphics') }}</a></li>
                       <li><a href="{{ devmo_url('Web/API') }}?menu">{{ _('APIs / DOM') }}</a></li>
                       <li><a href="{{ devmo_url('Apps') }}?menu">{{ _('Apps') }}</a></li>
                       <li><a href="{{ devmo_url('Tools') }}?menu">{{ _('Dev Tools') }}</a></li>
                       <li><a href="{{ devmo_url('Web/MathML') }}?menu">{{ _('MathML') }}</a></li>
-                      <li><a href="{{ devmo_url('Web') }}?menu">{{ _('...more docs') }}</a></li>
-=======
-                      <li><a href="{{ devmo_url('Web/HTML') }}">{{ _('HTML') }}</a></li>
-                      <li><a href="{{ devmo_url('Web/CSS') }}">{{ _('CSS') }}</a></li>
-                      <li><a href="{{ devmo_url('Web/JS') }}">{{ _('JavaScript') }}</a></li>
-                      <li><a href="{{ devmo_url('Web/Graphics') }}">{{ _('Graphics') }}</a></li>
-                      <li><a href="{{ devmo_url('Web/API') }}">{{ _('APIs / DOM') }}</a></li>
-                      <li><a href="{{ devmo_url('Apps') }}">{{ _('Apps') }}</a></li>
-                      <li><a href="{{ devmo_url('Tools') }}">{{ _('Dev Tools') }}</a></li>
-                      <li><a href="{{ devmo_url('Web/MathML') }}">{{ _('MathML') }}</a></li>
->>>>>>> d2c809e0
-                    </ul>
-                  </li>
-                  <li>
-                    <ul>
-<<<<<<< HEAD
+                    </ul>
+                  </li>
+                  <li>
+                    <ul>
                       <li><a href="{{ devmo_url('Web/Tutorials') }}?menu">{{ _('Tutorials') }}</a></li>
                       <li><a href="{{ devmo_url('Web/References') }}?menu">{{ _('References') }}</a></li>
                       <li><a href="{{ devmo_url('Web/Guide') }}?menu">{{ _('Developer Guides') }}</a></li>
                       <li><a href="{{ url('demos') }}?menu">{{ _('Demos') }}</a></li>
-=======
-                      <li><a href="{{ devmo_url('Web/Tutorials') }}">{{ _('Tutorials') }}</a></li>
-                      <li><a href="{{ devmo_url('Web/References') }}">{{ _('References') }}</a></li>
-                      <li><a href="{{ devmo_url('Web/Guide') }}">{{ _('Developer Guides') }}</a></li>
-                      <li><a href="{{ url('demos') }}">{{ _('Demos') }}</a></li>
-                      <li><br /><br /><a href="{{ devmo_url('Web') }}">{{ _('...more docs') }}</a></li>
->>>>>>> d2c809e0
+                      <li><br /><br /><a href="{{ devmo_url('Web') }}?menu">{{ _('...more docs') }}</a></li>
                     </ul>
                   </li>
                 </ul>
