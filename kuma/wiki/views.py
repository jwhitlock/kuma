# -*- coding: utf-8 -*-
from datetime import datetime
import json
import logging
import re
from urllib import urlencode

try:
    from cStringIO import cStringIO as StringIO
except:
    from StringIO import StringIO

import newrelic.agent
from pyquery import PyQuery as pq
from tower import ugettext_lazy as _lazy, ugettext as _

from django.conf import settings
from django.contrib import messages
from django.contrib.auth.decorators import user_passes_test
from django.core.exceptions import PermissionDenied
from django.db.models import Q
from django.http import (HttpResponse, HttpResponseRedirect,
                         HttpResponsePermanentRedirect,
                         Http404, HttpResponseBadRequest)
from django.http.multipartparser import MultiPartParser
from django.shortcuts import (get_object_or_404, get_list_or_404,
                              redirect, render)
from django.utils.safestring import mark_safe
from django.views.decorators.http import (require_GET, require_POST,
                                          require_http_methods, condition)
from django.views.decorators.clickjacking import (xframe_options_exempt,
                                                  xframe_options_sameorigin)
from django.views.decorators.csrf import csrf_exempt

from constance import config
from jingo.helpers import urlparams
from ratelimit.decorators import ratelimit
from smuggler.forms import ImportForm
from teamwork.shortcuts import get_object_or_404_or_403
import waffle

from kuma.authkeys.decorators import accepts_auth_key
from kuma.contentflagging.models import ContentFlag, FLAG_NOTIFICATIONS

from kuma.attachments.forms import AttachmentRevisionForm
from kuma.attachments.models import Attachment
from kuma.attachments.utils import attachments_json
from kuma.core.cache import memcache
from kuma.core.decorators import (never_cache, login_required,
                                  permission_required, superuser_required)
from kuma.core.urlresolvers import reverse
from kuma.core.utils import (get_object_or_none, paginate, smart_int,
                             get_ip, limit_banned_ip_to_0)
from kuma.search.store import referrer_url
from kuma.users.models import UserProfile

import kuma.wiki.content
from . import kumascript
from .constants import (DOCUMENTS_PER_PAGE, TEMPLATE_TITLE_PREFIX,
                        SLUG_CLEANSING_REGEX, REVIEW_FLAG_TAGS_DEFAULT,
                        DOCUMENT_LAST_MODIFIED_CACHE_KEY_TMPL,
                        REDIRECT_CONTENT, ALLOWED_TAGS)
from .decorators import (check_readonly, process_document_path,
                         allow_CORS_GET, prevent_indexing)
from .events import EditDocumentEvent
from .forms import (DocumentForm, RevisionForm, DocumentContentFlagForm,
                    RevisionValidationForm, TreeMoveForm,
                    DocumentDeletionForm)
from .helpers import format_comment
from .models import (Document, Revision, HelpfulVote, EditorToolbar,
                     DocumentZone, DocumentTag, ReviewTag, LocalizationTag,
                     DocumentDeletionLog,
                     DocumentRenderedContentNotAvailable,
                     RevisionIP)
from .queries import MultiQuerySet
from .tasks import move_page, send_first_edit_email
from .utils import locale_and_slug_from_path


log = logging.getLogger('kuma.wiki.views')


@newrelic.agent.function_trace()
def _document_last_modified(request, document_slug, document_locale):
    """
    Utility function to derive the last modified timestamp of a document.
    Mainly for the @condition decorator.
    """
    # build an adhoc natural cache key to not have to do DB query
    adhoc_natural_key = (document_locale, document_slug)
    natural_key_hash = Document.natural_key_hash(adhoc_natural_key)
    cache_key = DOCUMENT_LAST_MODIFIED_CACHE_KEY_TMPL % natural_key_hash
    try:
        last_mod = memcache.get(cache_key)
        if last_mod is None:
            doc = Document.objects.get(locale=document_locale,
                                       slug=document_slug)
            last_mod = doc.fill_last_modified_cache()

        # Convert the cached Unix epoch seconds back to Python datetime
        return datetime.fromtimestamp(float(last_mod))

    except Document.DoesNotExist:
        return None


def _split_slug(slug):
    """Utility function to do basic slug splitting"""
    slug_split = slug.split('/')
    length = len(slug_split)
    root = None

    seo_root = ''
    bad_seo_roots = ['Web']

    if length > 1:
        root = slug_split[0]

        if root in bad_seo_roots:
            if length > 2:
                seo_root = root + '/' + slug_split[1]
        else:
            seo_root = root

    specific = slug_split.pop()

    parent = '/'.join(slug_split)

    return {'specific': specific, 'parent': parent,
            'full': slug, 'parent_split': slug_split, 'length': length,
            'root': root, 'seo_root': seo_root}


def _join_slug(parent_split, slug):
    parent_split.append(slug)
    return '/'.join(parent_split)


#####################################################################
#
# Utility functions which support the document() view and its various
# sub-views.
#
#####################################################################


def _get_doc_and_fallback_reason(document_locale, document_slug):
    """
    Attempt to fetch a Document at the given locale and slug, and
    return it, or return a fallback reason if we weren't able to.

    """
    doc = None
    fallback_reason = None

    try:
        doc = Document.objects.get(locale=document_locale, slug=document_slug)
        if (not doc.current_revision and doc.parent and
                doc.parent.current_revision):
            # This is a translation but its current_revision is None
            # and OK to fall back to parent (parent is approved).
            fallback_reason = 'translation_not_approved'
        elif not doc.current_revision:
            fallback_reason = 'no_content'
    except Document.DoesNotExist:
        pass

    return doc, fallback_reason


def _check_for_deleted_document(document_locale, document_slug):
    """
    If a Document is not found, see if there's a deletion log for it.

    """
    return DocumentDeletionLog.objects.filter(
        locale=document_locale,
        slug=document_slug
    )


def _default_locale_fallback(request, document_slug, document_locale):
    """
    If we're falling back to a Document in the default locale, figure
    out why and whether we can redirect to a translation in the
    requested locale.

    """
    fallback_doc = None
    redirect_url = None
    fallback_reason = None

    try:
        fallback_doc = Document.objects.get(locale=settings.WIKI_DEFAULT_LANGUAGE,
                                            slug=document_slug)

        # If there's a translation to the requested locale, take it:
        translation = fallback_doc.translated_to(document_locale)

        if translation and translation.current_revision:
            url = translation.get_absolute_url()
            redirect_url = urlparams(url, query_dict=request.GET)
        elif translation and fallback_doc.current_revision:
            # Found a translation but its current_revision is None
            # and OK to fall back to parent (parent is approved).
            fallback_reason = 'translation_not_approved'
        elif fallback_doc.current_revision:
            # There is no translation
            # and OK to fall back to parent (parent is approved).
            fallback_reason = 'no_translation'
    except Document.DoesNotExist:
        pass

    return fallback_doc, fallback_reason, redirect_url


def _document_redirect_to_create(document_slug, document_locale, slug_dict):
    """
    When a Document doesn't exist but the user can create it, return
    the creation URL to redirect to.

    """
    url = reverse('wiki.new_document', locale=document_locale)
    if slug_dict['length'] > 1:
        parent_doc = get_object_or_404(Document,
                                       locale=document_locale,
                                       slug=slug_dict['parent'],
                                       is_template=0)
        url = urlparams(url, parent=parent_doc.id,
                        slug=slug_dict['specific'])
    else:
        # This is a "base level" redirect, i.e. no parent
        url = urlparams(url, slug=document_slug)
    return url


def _check_404_params(request):
    """
    If a Document is not found, we may 404 immediately based on
    request parameters.

    """
    params = []
    for request_param in ('raw', 'include', 'nocreate'):
        params.append(request.GET.get(request_param, None))
    return any(params) or (not request.user.is_authenticated())


def _set_common_headers(doc, section_id, response):
    """
    Perform some response-header manipulation that gets used in
    several places.

    """
    response['ETag'] = doc.calculate_etag(section_id)
    if doc.current_revision_id:
        response['X-kuma-revision'] = doc.current_revision_id
    return response


def _get_html_and_errors(request, doc, rendering_params):
    """
    Get the initial HTML for a Document, including determining whether
    to use kumascript to render it.

    """
    doc_html, ks_errors = doc.html, None
    render_raw_fallback = False
    base_url = request.build_absolute_uri('/')

    if rendering_params['use_rendered']:
        if (request.GET.get('bleach_new', False) is not False and
                request.user.is_authenticated()):
            # Temporary bleach_new query option to switch to Constance-based
            # Bleach whitelists, uses KumaScript POST for temporary rendering
            doc_html, ks_errors = kumascript.post(request, doc_html,
                                                  request.locale, True)

        else:
            # A logged-in user can schedule a full re-render with Shift-Reload
            cache_control = None
            if request.user.is_authenticated():
                # Shift-Reload sends Cache-Control: no-cache
                ua_cc = request.META.get('HTTP_CACHE_CONTROL')
                if ua_cc == 'no-cache':
                    cache_control = 'no-cache'

            try:
                r_body, r_errors = doc.get_rendered(cache_control, base_url)
                if r_body:
                    doc_html = r_body
                if r_errors:
                    ks_errors = r_errors
            except DocumentRenderedContentNotAvailable:
                # There was no rendered content available, and we were unable
                # to render it on the spot. So, fall back to presenting raw
                # content
                render_raw_fallback = True

    return doc_html, ks_errors, render_raw_fallback


def _generate_toc_html(doc, rendering_params):
    """
    Generate the HTML, if needed, for a Document's table of contents.

    """
    toc_html = None
    if doc.show_toc and not rendering_params['raw']:
        toc_html = doc.get_toc_html()
    return toc_html


def _filter_doc_html(request, doc, doc_html, rendering_params):
    """
    Apply needed filtering/annotating operations to a Document's HTML.
    """
    # If ?summary is on, just serve up the summary as doc HTML
    if rendering_params['summary']:
        return doc.get_summary_html()

    # Shortcut the parsing & filtering, if none of these relevant rendering
    # params are set.
    if not (rendering_params['section'] or rendering_params['raw'] or
            rendering_params['edit_links'] or rendering_params['include']):
        return doc_html

    # TODO: One more view-time content parsing instance to refactor
    tool = kuma.wiki.content.parse(doc_html)

    # ?raw view is often used for editors - apply safety filtering.
    # TODO: Should this stuff happen in render() itself?
    if rendering_params['raw']:
        # HACK: Raw rendered content has not had section IDs injected
        tool.injectSectionIDs()
        tool.filterEditorSafety()

    # If a section ID is specified, extract that section.
    # TODO: Pre-extract every section on render? Might be over-optimization
    if rendering_params['section']:
        tool.extractSection(rendering_params['section'])

    # If this user can edit the document, inject section editing links.
    # TODO: Rework so that this happens on the client side?
    if ((rendering_params['edit_links'] or not rendering_params['raw']) and
            request.user.is_authenticated() and
            doc.allows_revision_by(request.user)):
        tool.injectSectionEditingLinks(doc.full_path, doc.locale)

    doc_html = tool.serialize()

    # If this is an include, filter out the class="noinclude" blocks.
    # TODO: Any way to make this work in rendering? Possibly over-optimization,
    # because this is often paired with ?section - so we'd need to store every
    # section twice for with & without include sections
    if rendering_params['include']:
        doc_html = kuma.wiki.content.filter_out_noinclude(doc_html)

    return doc_html


def _get_seo_parent_title(slug_dict, document_locale):
    """
    Get parent-title information for SEO purposes.

    """
    if slug_dict['seo_root']:
        seo_root_doc = get_object_or_404(Document,
                                         locale=document_locale,
                                         slug=slug_dict['seo_root'])
        return u' - %s' % seo_root_doc.title
    else:
        return ''


#####################################################################
#
# Specialized sub-views which may be called by document().
#
#####################################################################


@newrelic.agent.function_trace()
@allow_CORS_GET
@prevent_indexing
def _document_deleted(request, deletion_logs):
    """
    When a Document has been deleted, display a notice.

    """
    deletion_log = deletion_logs.order_by('-pk')[0]
    context = {'deletion_log': deletion_log}
    return render(request, 'wiki/deletion_log.html', context, status=404)


@newrelic.agent.function_trace()
@allow_CORS_GET
def _document_raw(request, doc, doc_html, rendering_params):
    """
    Display a raw Document.
    """
    response = HttpResponse(doc_html)
    response['X-Frame-Options'] = 'Allow'
    response['X-Robots-Tag'] = 'noindex'
    absolute_url = doc.get_absolute_url()

    if absolute_url in (config.KUMA_CUSTOM_CSS_PATH,
                        config.KUMA_CUSTOM_SAMPLE_CSS_PATH):
        response['Content-Type'] = 'text/css; charset=utf-8'
    elif doc.is_template:
        # Treat raw, un-bleached template source as plain text, not HTML.
        response['Content-Type'] = 'text/plain; charset=utf-8'

    return _set_common_headers(doc, rendering_params['section'], response)


@csrf_exempt
@require_http_methods(['GET', 'PUT', 'HEAD'])
@allow_CORS_GET
@accepts_auth_key
@process_document_path
@condition(last_modified_func=_document_last_modified)
@newrelic.agent.function_trace()
def document(request, document_slug, document_locale):
    """
    View a wiki document.

    """
    # PUT requests go to the write API.
    if request.method == 'PUT':
        if (not request.authkey and not request.user.is_authenticated()):
            raise PermissionDenied
        return _document_PUT(request,
                             document_slug,
                             document_locale)

    fallback_reason = None
    slug_dict = _split_slug(document_slug)

    # Is there a document at this slug, in this locale?
    doc, fallback_reason = _get_doc_and_fallback_reason(document_locale,
                                                        document_slug)

    if doc is None:
        # Possible the document once existed, but is now deleted.
        # If so, show that it was deleted.
        deletion_logs = _check_for_deleted_document(document_locale,
                                                    document_slug)
        if deletion_logs.exists():
            return _document_deleted(request, deletion_logs)

        # We can throw a 404 immediately if the request type is HEAD.
        # TODO: take a shortcut if the document was found?
        if request.method == 'HEAD':
            raise Http404

        # Check if we should fall back to default locale.
        fallback_doc, fallback_reason, redirect_url = _default_locale_fallback(
            request, document_slug, document_locale)
        if fallback_doc is not None:
            doc = fallback_doc
            if redirect_url is not None:
                return redirect(redirect_url)
        else:
            if _check_404_params(request):
                raise Http404

            # The user may be trying to create a child page; if a parent exists
            # for this document, redirect them to the "Create" page
            # Otherwise, they could be trying to create a main level doc.
            create_url = _document_redirect_to_create(document_slug,
                                                      document_locale,
                                                      slug_dict)
            return redirect(create_url)

    # We found a Document. Now we need to figure out how we're going
    # to display it.

    # Step 1: If we're a redirect, and redirecting hasn't been
    # disabled, redirect.

    # Obey explicit redirect pages:
    # Don't redirect on redirect=no (like Wikipedia), so we can link from a
    # redirected-to-page back to a "Redirected from..." link, so you can edit
    # the redirect.
    redirect_url = (None if request.GET.get('redirect') == 'no'
                    else doc.redirect_url())

    if redirect_url and redirect_url != doc.get_absolute_url():
        url = urlparams(redirect_url, query_dict=request.GET)
        # TODO: Re-enable the link in this message after Django >1.5 upgrade
        # Redirected from <a href="%(url)s?redirect=no">%(url)s</a>
        messages.add_message(
            request, messages.WARNING,
            mark_safe(_(u'Redirected from %(url)s') % {
                "url": request.build_absolute_uri(doc.get_absolute_url())
            }), extra_tags='wiki_redirect')
        return HttpResponsePermanentRedirect(url)

    # Step 2: Kick 'em out if they're not allowed to view this Document.
    if not request.user.has_perm('wiki.view_document', doc):
        raise PermissionDenied

    # Step 3: Read some request params to see what we're supposed to
    # do.
    rendering_params = {}
    for param in ('raw', 'summary', 'include', 'edit_links'):
        rendering_params[param] = request.GET.get(param, False) is not False
    rendering_params['section'] = request.GET.get('section', None)
    rendering_params['render_raw_fallback'] = False
    rendering_params['use_rendered'] = kumascript.should_use_rendered(doc, request.GET)

    # Step 4: Get us some HTML to play with.
    doc_html, ks_errors, render_raw_fallback = _get_html_and_errors(
        request, doc, rendering_params)
    rendering_params['render_raw_fallback'] = render_raw_fallback
    toc_html = None

    # Step 5: Start parsing and applying filters.
    if not doc.is_template:
        toc_html = _generate_toc_html(doc, rendering_params)
        doc_html = _filter_doc_html(request, doc, doc_html, rendering_params)

    # Step 6: If we're doing raw view, bail out to that now.
    if rendering_params['raw']:
        return _document_raw(request, doc, doc_html, rendering_params)

    # Get the contributors. (To avoid this query, we could render the
    # the contributors right into the Document's html field.)
    # NOTE: .only() avoids a memcache object-too-large error for large wiki
    # pages when an attempt is made to cache all revisions
    contributors = set([r.creator for r in doc.revisions
                                              .filter(is_approved=True)
                                              .only('creator')
                                              .select_related('creator')])

    # TODO: Port this kitsune feature over, eventually:
    #     https://github.com/jsocol/kitsune/commit/
    #       f1ebb241e4b1d746f97686e65f49e478e28d89f2

    # Get the SEO summary
    seo_summary = ''
    if not doc.is_template:
        seo_summary = doc.get_summary_text()

    # Get the additional title information, if necessary.
    seo_parent_title = _get_seo_parent_title(slug_dict, document_locale)

    # Retrieve file attachments
    attachments = attachments_json(doc.attachments)

    # Retrieve pre-parsed content hunks
    if doc.is_template:
        quick_links_html, zone_subnav_html = None, None
        body_html = doc_html
    else:
        quick_links_html = doc.get_quick_links_html()
        zone_subnav_html = doc.get_zone_subnav_html()
        body_html = doc.get_body_html()

    share_text = _('I learned about %(title)s on MDN.') % {"title": doc.title, }

    # Step 8: Bundle it all up and, finally, return.
    context = {
        'document': doc,
        'document_html': doc_html,
        'toc_html': toc_html,
        'quick_links_html': quick_links_html,
        'zone_subnav_html': zone_subnav_html,
        'body_html': body_html,
        'contributors': contributors,
        'fallback_reason': fallback_reason,
        'kumascript_errors': ks_errors,
        'render_raw_fallback': rendering_params['render_raw_fallback'],
        'seo_summary': seo_summary,
        'seo_parent_title': seo_parent_title,
        'share_text': share_text,
        'attachment_data': attachments,
        'attachment_data_json': json.dumps(attachments),
        'search_url': referrer_url(request) or '',
    }
    response = render(request, 'wiki/document.html', context)
    return _set_common_headers(doc, rendering_params['section'], response)


def _document_PUT(request, document_slug, document_locale):
    """Handle PUT requests as document write API"""

    # Try parsing one of the supported content types from the request
    try:
        content_type = request.META.get('CONTENT_TYPE', '')

        if content_type.startswith('application/json'):
            data = json.loads(request.body)

        elif content_type.startswith('multipart/form-data'):
            parser = MultiPartParser(request.META,
                                     StringIO(request.body),
                                     request.upload_handlers,
                                     request.encoding)
            data, files = parser.parse()

        elif content_type.startswith('text/html'):
            # TODO: Refactor this into wiki.content ?
            # First pass: Just assume the request body is an HTML fragment.
            html = request.body
            data = dict(content=html)

            # Second pass: Try parsing the body as a fuller HTML document,
            # and scrape out some of the interesting parts.
            try:
                doc = pq(html)
                head_title = doc.find('head title')
                if head_title.length > 0:
                    data['title'] = head_title.text()
                body_content = doc.find('body')
                if body_content.length > 0:
                    data['content'] = body_content.html()
            except:
                pass

        else:
            resp = HttpResponse()
            resp.status_code = 400
            resp.content = _("Unsupported content-type: %s") % content_type
            return resp

    except Exception, e:
        resp = HttpResponse()
        resp.status_code = 400
        resp.content = _("Request parsing error: %s") % e
        return resp

    try:
        # Look for existing document to edit:
        doc = Document.objects.get(locale=document_locale,
                                   slug=document_slug)
        if not doc.allows_revision_by(request.user):
            raise PermissionDenied
        section_id = request.GET.get('section', None)
        is_new = False

        # Use ETags to detect mid-air edit collision
        # see: http://www.w3.org/1999/04/Editing/
        expected_etag = request.META.get('HTTP_IF_MATCH', False)
        if expected_etag:
            curr_etag = doc.calculate_etag(section_id)
            if curr_etag != expected_etag:
                resp = HttpResponse()
                resp.status_code = 412
                resp.content = _('ETag precondition failed')
                return resp

    except Document.DoesNotExist:
        # No existing document, so this is an attempt to create a new one...
        if not Document.objects.allows_add_by(request.user, document_slug):
            raise PermissionDenied

        # TODO: There should be a model utility for creating a doc...

        # Let's see if this slug path implies a parent...
        slug_parts = _split_slug(document_slug)
        if not slug_parts['parent']:
            # Apparently, this is a root page!
            parent_doc = None
        else:
            # There's a parent implied, so make sure we can find it.
            parent_doc = get_object_or_404(Document, locale=document_locale,
                                           slug=slug_parts['parent'])

        # Create and save the new document; we'll revise it immediately.
        doc = Document(slug=document_slug, locale=document_locale,
                       title=data.get('title', document_slug),
                       parent_topic=parent_doc,
                       category=Document.CATEGORIES[0][0])
        doc.save()
        section_id = None  # No section editing for new document!
        is_new = True

    new_rev = doc.revise(request.user, data, section_id)
    doc.schedule_rendering('max-age=0')

    request.authkey.log(is_new and 'created' or 'updated',
                        new_rev, data.get('summary', None))

    resp = HttpResponse()
    if not is_new:
        resp.content = 'RESET'
        resp.status_code = 205
    else:
        resp.content = 'CREATED'
        new_loc = request.build_absolute_uri(doc.get_absolute_url())
        resp['Location'] = new_loc
        resp.status_code = 201

    return resp


@prevent_indexing
@process_document_path
@newrelic.agent.function_trace()
def revision(request, document_slug, document_locale, revision_id):
    """View a wiki document revision."""
    rev = get_object_or_404(Revision, pk=revision_id,
                            document__slug=document_slug)
    data = {'document': rev.document,
            'revision': rev,
            'comment': format_comment(rev)}
    return render(request, 'wiki/revision.html', data)


@require_GET
def list_documents(request, category=None, tag=None):
    """List wiki documents."""
    category_id = None
    if category:
        try:
            category_id = int(category)
            category = unicode(dict(Document.CATEGORIES)[category_id])
        except (KeyError, ValueError):
            raise Http404

    # Taggit offers a slug - but use name here, because the slugification
    # stinks and is hard to customize.
    tag_obj = None
    if tag:
        matching_tags = get_list_or_404(DocumentTag, name__iexact=tag)
        for matching_tag in matching_tags:
            if matching_tag.name.lower() == tag.lower():
                tag_obj = matching_tag
                break
    docs = Document.objects.filter_for_list(locale=request.locale,
                                            category=category_id,
                                            tag=tag_obj)
    paginated_docs = paginate(request, docs, per_page=DOCUMENTS_PER_PAGE)
    context = {
        'documents': paginated_docs,
        'count': docs.count(),
        'category': category,
        'tag': tag,
    }
    return render(request, 'wiki/list_documents.html', context)


@require_GET
def list_templates(request):
    """Returns listing of all templates"""
    docs = Document.objects.filter(is_template=True).order_by('title')
    paginated_docs = paginate(request, docs, per_page=DOCUMENTS_PER_PAGE)
    context = {
        'documents': paginated_docs,
        'count': docs.count(),
        'is_templates': True,
    }
    return render(request, 'wiki/list_documents.html', context)


@require_GET
def list_tags(request):
    """Returns listing of all tags"""
    tags = DocumentTag.objects.order_by('name')
    tags = paginate(request, tags, per_page=DOCUMENTS_PER_PAGE)
    return render(request, 'wiki/list_tags.html', {'tags': tags})


@require_GET
def list_documents_for_review(request, tag=None):
    """Lists wiki documents with revisions flagged for review"""
    tag_obj = tag and get_object_or_404(ReviewTag, name=tag) or None
    docs = Document.objects.filter_for_review(locale=request.locale, tag=tag_obj)
    paginated_docs = paginate(request, docs, per_page=DOCUMENTS_PER_PAGE)
    context = {
        'documents': paginated_docs,
        'count': docs.count(),
        'tag': tag_obj,
        'tag_name': tag,
    }
    return render(request, 'wiki/list_documents_for_review.html', context)


@require_GET
def list_documents_with_localization_tag(request, tag=None):
    """Lists wiki documents with localization tag"""
    tag_obj = tag and get_object_or_404(LocalizationTag, name=tag) or None
    docs = Document.objects.filter_with_localization_tag(locale=request.locale,
                                                         tag=tag_obj)
    paginated_docs = paginate(request, docs, per_page=DOCUMENTS_PER_PAGE)
    context = {
        'documents': paginated_docs,
        'count': docs.count(),
        'tag': tag_obj,
        'tag_name': tag,
    }
    return render(request, 'wiki/list_documents_with_localization_tags.html',
                  context)


@require_GET
def list_documents_with_errors(request):
    """Lists wiki documents with (KumaScript) errors"""
    docs = Document.objects.filter_for_list(locale=request.locale, errors=True)
    paginated_docs = paginate(request, docs, per_page=DOCUMENTS_PER_PAGE)
    context = {
        'documents': paginated_docs,
        'count': docs.count(),
        'errors': True,
    }
    return render(request, 'wiki/list_documents.html', context)


@require_GET
def list_documents_without_parent(request):
    """Lists wiki documents without parent (no English source document)"""
    docs = Document.objects.filter_for_list(locale=request.locale,
                                            noparent=True)
    paginated_docs = paginate(request, docs, per_page=DOCUMENTS_PER_PAGE)
    context = {
        'documents': paginated_docs,
        'count': docs.count(),
        'noparent': True,
    }
    return render(request, 'wiki/list_documents.html', context)


@require_GET
def list_top_level_documents(request):
    """Lists documents directly under /docs/"""
    docs = Document.objects.filter_for_list(locale=request.locale,
                                            toplevel=True)
    paginated_docs = paginate(request, docs, per_page=DOCUMENTS_PER_PAGE)
    context = {
        'documents': paginated_docs,
        'count': docs.count(),
        'toplevel': True,
    }
    return render(request, 'wiki/list_documents.html', context)


@login_required
@check_readonly
@prevent_indexing
@never_cache
@newrelic.agent.function_trace()
def new_document(request):
    """Create a new wiki document."""

    initial_slug = request.GET.get('slug', '')
    initial_title = initial_slug.replace('_', ' ')

    initial_parent_id = ''
    try:
        initial_parent_id = int(request.GET.get('parent', ''))
    except ValueError:
        pass

    clone_id = None
    try:
        clone_id = int(request.GET.get('clone', ''))
    except ValueError:
        pass

    if not Document.objects.allows_add_by(request.user, initial_slug):
        # Try to head off disallowed Template:* creation, right off the bat
        raise PermissionDenied

    is_template = initial_slug.startswith(TEMPLATE_TITLE_PREFIX)

    # If a parent ID is provided via GET, confirm it exists
    parent_slug = parent_path = ''

    if initial_parent_id:
        try:
            parent_doc = Document.objects.get(pk=initial_parent_id)
            parent_slug = parent_doc.slug
            parent_path = parent_doc.get_absolute_url()
        except Document.DoesNotExist:
            pass

    if request.method == 'GET':

        initial_data = {}
        initial_html = ''
        initial_tags = ''
        initial_toc = Revision.TOC_DEPTH_H4

        if clone_id:
            try:
                clone_doc = Document.objects.get(pk=clone_id)
                initial_title = clone_doc.title
                initial_html = clone_doc.html
                initial_tags = clone_doc.tags.all()
                if clone_doc.current_revision:
                    initial_toc = clone_doc.current_revision.toc_depth
                else:
                    initial_toc = 1

            except Document.DoesNotExist:
                pass

        if parent_slug:
            initial_data['parent_topic'] = initial_parent_id

        if initial_slug:
            initial_data['title'] = initial_title
            initial_data['slug'] = initial_slug

        if is_template:
            review_tags = ('template',)
        else:
            review_tags = REVIEW_FLAG_TAGS_DEFAULT

        doc_form = DocumentForm(initial=initial_data)

        rev_form = RevisionForm(initial={
            'slug': initial_slug,
            'title': initial_title,
            'content': initial_html,
            'review_tags': review_tags,
            'tags': initial_tags,
            'toc_depth': initial_toc
        })

        allow_add_attachment = (
            Attachment.objects.allow_add_attachment_by(request.user))
        context = {
            'is_template': is_template,
            'parent_slug': parent_slug,
            'parent_id': initial_parent_id,
            'document_form': doc_form,
            'revision_form': rev_form,
            'WIKI_DOCUMENT_TAG_SUGGESTIONS': config.WIKI_DOCUMENT_TAG_SUGGESTIONS,
            'initial_tags': initial_tags,
            'allow_add_attachment': allow_add_attachment,
            'attachment_form': AttachmentRevisionForm(),
            'parent_path': parent_path}

        return render(request, 'wiki/new_document.html', context)

    post_data = request.POST.copy()
    posted_slug = post_data['slug']
    post_data.update({'locale': request.locale})
    if parent_slug:
        post_data.update({'parent_topic': initial_parent_id})
        post_data.update({'slug': parent_slug + '/' + post_data['slug']})

    doc_form = DocumentForm(post_data)
    rev_form = RevisionValidationForm(request.POST.copy())
    rev_form.parent_slug = parent_slug

    if doc_form.is_valid() and rev_form.is_valid():
        rev_form = RevisionForm(post_data)
        if rev_form.is_valid():
            slug = doc_form.cleaned_data['slug']
            if not Document.objects.allows_add_by(request.user, slug):
                raise PermissionDenied

            doc = doc_form.save(None)
            _save_rev_and_notify(rev_form, request, doc)
            if doc.current_revision.is_approved:
                view = 'wiki.document'
            else:
                view = 'wiki.document_revisions'
            return HttpResponseRedirect(reverse(view,
                                        args=[doc.full_path]))
        else:
            doc_form.data['slug'] = posted_slug
    else:
        doc_form.data['slug'] = posted_slug

    allow_add_attachment = (
        Attachment.objects.allow_add_attachment_by(request.user))
    context = {
        'is_template': is_template,
        'document_form': doc_form,
        'revision_form': rev_form,
        'WIKI_DOCUMENT_TAG_SUGGESTIONS': config.WIKI_DOCUMENT_TAG_SUGGESTIONS,
        'allow_add_attachment': allow_add_attachment,
        'attachment_form': AttachmentRevisionForm(),
        'parent_slug': parent_slug,
        'parent_path': parent_path}

    return render(request, 'wiki/new_document.html', context)


@require_http_methods(['GET', 'POST'])
@login_required  # TODO: Stop repeating this knowledge here and in Document.allows_editing_by.
@ratelimit(key='user', rate=limit_banned_ip_to_0, block=True)
@process_document_path
@check_readonly
@prevent_indexing
@never_cache
@newrelic.agent.function_trace()
def edit_document(request, document_slug, document_locale, revision_id=None):
    """Create a new revision of a wiki document, or edit document metadata."""
    doc = get_object_or_404_or_403('wiki.add_revision',
                                   request.user,
                                   Document,
                                   locale=document_locale,
                                   slug=document_slug)
    user = request.user

    # If this document has a parent, then the edit is handled by the
    # translate view. Pass it on.
    if doc.parent and doc.parent.id != doc.id:
        return translate(request, doc.parent.slug, doc.locale, revision_id,
                         bypass_process_document_path=True)
    if revision_id:
        rev = get_object_or_404(Revision, pk=revision_id, document=doc)
    else:
        rev = doc.current_revision or doc.revisions.order_by('-created',
                                                             '-id')[0]

    # Keep hold of the full post slug
    slug_dict = _split_slug(document_slug)
    # Update the slug, removing the parent path, and
    # *only* using the last piece.
    # This is only for the edit form.
    rev.slug = slug_dict['specific']

    section_id = request.GET.get('section', None)
    if section_id and not request.is_ajax():
        return HttpResponse(_("Sections may only be edited inline."))
    disclose_description = bool(request.GET.get('opendescription'))

    doc_form = rev_form = None
    if doc.allows_revision_by(user):
        rev_form = RevisionForm(instance=rev,
                                initial={'based_on': rev.id,
                                         'current_rev': rev.id,
                                         'comment': ''},
                                section_id=section_id)
    if doc.allows_editing_by(user):
        doc_form = DocumentForm(initial=_document_form_initial(doc))

    # Need to make check *here* to see if this could have a translation parent
    show_translation_parent_block = (
        (document_locale != settings.WIKI_DEFAULT_LANGUAGE) and
        (not doc.parent_id))

    if request.method == 'GET':
        if not (rev_form or doc_form):
            # You can't do anything on this page, so get lost.
            raise PermissionDenied

    else:  # POST
        is_iframe_target = request.GET.get('iframe', False)
        is_raw = request.GET.get('raw', False)
        need_edit_links = request.GET.get('edit_links', False)
        parent_id = request.POST.get('parent_id', '')

        # Attempt to set a parent
        if show_translation_parent_block and parent_id:
            try:
                parent_doc = get_object_or_404(Document, id=parent_id)
                doc.parent = parent_doc
            except Document.DoesNotExist:
                pass

        # Comparing against localized names for the Save button bothers me, so
        # I embedded a hidden input:
        which_form = request.POST.get('form')

        if which_form == 'doc':
            if doc.allows_editing_by(user):
                post_data = request.POST.copy()

                post_data.update({'locale': document_locale})
                doc_form = DocumentForm(post_data, instance=doc)
                if doc_form.is_valid():
                    # if must be here for section edits
                    if 'slug' in post_data:
                        post_data['slug'] = _join_slug(
                            slug_dict['parent_split'], post_data['slug'])

                    # Get the possibly new slug for the imminent redirection:
                    doc = doc_form.save(None)

                    if is_iframe_target:
                        # TODO: Does this really need to be a template? Just
                        # shoehorning data into a single HTML element.
                        response = HttpResponse("""
                            <span id="iframe-response"
                                  data-status="OK"
                                  data-current-revision="%s">OK</span>
                        """ % doc.current_revision.id)
                        response['X-Frame-Options'] = 'SAMEORIGIN'
                        return response

                    return HttpResponseRedirect(
                        urlparams(reverse('wiki.edit_document',
                                          args=[doc.full_path]),
                                  opendescription=1))
                disclose_description = True
            else:
                raise PermissionDenied

        elif which_form == 'rev':
            if not doc.allows_revision_by(user):
                raise PermissionDenied
            else:
                post_data = request.POST.copy()

                rev_form = RevisionForm(post_data,
                                        is_iframe_target=is_iframe_target,
                                        section_id=section_id)
                rev_form.instance.document = doc  # for rev_form.clean()

                # Come up with the original revision to which these changes
                # would be applied.
                orig_rev_id = request.POST.get('current_rev', False)
                if orig_rev_id is False:
                    orig_rev = None
                else:
                    orig_rev = Revision.objects.get(pk=orig_rev_id)
                # Get the document's actual current revision.
                curr_rev = doc.current_revision

                if not rev_form.is_valid():
                    # Was there a mid-air collision?
                    if 'current_rev' in rev_form._errors:
                        # Jump out to a function to escape indentation hell
                        return _edit_document_collision(
                            request, orig_rev, curr_rev, is_iframe_target,
                            is_raw, rev_form, doc_form, section_id,
                            rev, doc)

                if rev_form.is_valid():
                    _save_rev_and_notify(rev_form, request, doc)

                    if is_iframe_target:
                        # TODO: Does this really need to be a template? Just
                        # shoehorning data into a single HTML element.
                        response = HttpResponse("""
                            <span id="iframe-response"
                                  data-status="OK"
                                  data-current-revision="%s">OK</span>
                        """ % doc.current_revision.id)
                        response['X-Frame-Options'] = 'SAMEORIGIN'
                        return response

                    if (is_raw and orig_rev is not None and
                            curr_rev.id != orig_rev.id):
                        # If this is the raw view, and there was an original
                        # revision, but the original revision differed from the
                        # current revision at start of editing, we should tell
                        # the client to refresh the page.
                        response = HttpResponse('RESET')
                        response['X-Frame-Options'] = 'SAMEORIGIN'
                        response.status_code = 205
                        return response

                    if rev_form.instance.is_approved:
                        view = 'wiki.document'
                    else:
                        view = 'wiki.document_revisions'

                    # Construct the redirect URL, adding any needed parameters
                    url = reverse(view, args=[doc.full_path],
                                  locale=doc.locale)
                    params = {}
                    if is_raw:
                        params['raw'] = 'true'
                        if need_edit_links:
                            # Only need to carry over ?edit_links with ?raw,
                            # because they're on by default in the normal UI
                            params['edit_links'] = 'true'
                        if section_id:
                            # If a section was edited, and we're using the raw
                            # content API, constrain to that section.
                            params['section'] = section_id
                    if params:
                        url = '%s?%s' % (url, urlencode(params))
                    if not is_raw and section_id:
                        # If a section was edited, jump to the section anchor
                        # if we're not getting raw content.
                        url = '%s#%s' % (url, section_id)

                    return HttpResponseRedirect(url)

    parent_path = parent_slug = ''
    if slug_dict['parent']:
        parent_slug = slug_dict['parent']

    if doc.parent_topic_id:
        parent_doc = Document.objects.get(pk=doc.parent_topic_id)
        parent_path = parent_doc.get_absolute_url()
        parent_slug = parent_doc.slug

    attachments = attachments_json(doc.attachments)
    allow_add_attachment = (
        Attachment.objects.allow_add_attachment_by(request.user))

    context = {
        'revision_form': rev_form,
        'document_form': doc_form,
        'section_id': section_id,
        'disclose_description': disclose_description,
        'parent_slug': parent_slug,
        'parent_path': parent_path,
        'revision': rev,
        'document': doc,
        'allow_add_attachment': allow_add_attachment,
        'attachment_form': AttachmentRevisionForm(),
        'attachment_data': attachments,
        'WIKI_DOCUMENT_TAG_SUGGESTIONS': config.WIKI_DOCUMENT_TAG_SUGGESTIONS,
        'attachment_data_json': json.dumps(attachments)
    }
    return render(request, 'wiki/edit_document.html', context)


@xframe_options_sameorigin
def _edit_document_collision(request, orig_rev, curr_rev, is_iframe_target,
                             is_raw, rev_form, doc_form, section_id, rev, doc):
    """Handle when a mid-air collision is detected upon submission"""

    # Process the content as if it were about to be saved, so that the
    # html_diff is close as possible.
    content = (kuma.wiki.content.parse(request.POST['content'])
                                .injectSectionIDs()
                                .serialize())

    # Process the original content for a diff, extracting a section if we're
    # editing one.
    if (doc.is_template):
        curr_content = curr_rev.content
    else:
        tool = kuma.wiki.content.parse(curr_rev.content)
        tool.injectSectionIDs()
        if section_id:
            tool.extractSection(section_id)
        curr_content = tool.serialize()

    if is_raw:
        # When dealing with the raw content API, we need to signal the conflict
        # differently so the client-side can escape out to a conflict
        # resolution UI.
        response = HttpResponse('CONFLICT')
        response.status_code = 409
        return response

    # Make this response iframe-friendly so we can hack around the
    # save-and-edit iframe button
    context = {
        'collision': True,
        'revision_form': rev_form,
        'document_form': doc_form,
        'content': content,
        'current_content': curr_content,
        'section_id': section_id,
        'original_revision': orig_rev,
        'current_revision': curr_rev,
        'revision': rev,
        'document': doc,
    }
    return render(request, 'wiki/edit_document.html', context)


@require_http_methods(['GET', 'POST'])
@permission_required('wiki.move_tree')
@process_document_path
@check_readonly
@prevent_indexing
def move(request, document_slug, document_locale):
    """Move a tree of pages"""
    doc = get_object_or_404(
        Document, locale=document_locale, slug=document_slug)

    descendants = doc.get_descendants()
    slug_split = _split_slug(doc.slug)

    if request.method == 'POST':
        form = TreeMoveForm(initial=request.GET, data=request.POST)
        if form.is_valid():
            conflicts = doc._tree_conflicts(form.cleaned_data['slug'])
            if conflicts:
                return render(request, 'wiki/move_document.html', {
                    'form': form,
                    'document': doc,
                    'descendants': descendants,
                    'descendants_count': len(descendants),
                    'conflicts': conflicts,
                    'SLUG_CLEANSING_REGEX': SLUG_CLEANSING_REGEX,
                })
            move_page.delay(document_locale, document_slug,
                            form.cleaned_data['slug'],
                            request.user.email)
            return render(request, 'wiki/move_requested.html', {
                'form': form,
                'document': doc
            })
    else:
        form = TreeMoveForm()

    return render(request, 'wiki/move_document.html', {
        'form': form,
        'document': doc,
        'descendants': descendants,
        'descendants_count': len(descendants),
        'SLUG_CLEANSING_REGEX': SLUG_CLEANSING_REGEX,
        'specific_slug': slug_split['specific']
    })


@process_document_path
@check_readonly
@superuser_required
def repair_breadcrumbs(request, document_slug, document_locale):
    doc = get_object_or_404(Document,
                            locale=document_locale,
                            slug=document_slug)
    doc.repair_breadcrumbs()
    return redirect(doc.get_absolute_url())


def ckeditor_config(request):
    """Return ckeditor config from database"""
    default_config = EditorToolbar.objects.filter(name='default')
    if default_config.exists():
        code = default_config[0].code
    else:
        code = ''

<<<<<<< HEAD
    context = {
        'editor_config': code,
        'redirect_pattern': REDIRECT_CONTENT,
        'allowed_tags': ' '.join(ALLOWED_TAGS),
    }
=======
    context = {'editor_config': code, 'redirect_pattern': REDIRECT_CONTENT,
               'allowed_tags': ' '.join(ALLOWED_TAGS)}
>>>>>>> 3b703797
    return render(request, 'wiki/ckeditor_config.js', context,
                  content_type="application/x-javascript")


@login_required
@require_POST
def preview_revision(request):
    """
    Create an HTML fragment preview of the posted wiki syntax.
    """
    wiki_content = request.POST.get('content', '')
    kumascript_errors = []
    doc_id = request.POST.get('doc_id')
    if doc_id:
        doc = Document.objects.get(id=doc_id)
    else:
        doc = None

    if kumascript.should_use_rendered(doc, request.GET, html=wiki_content):
        wiki_content, kumascript_errors = kumascript.post(request,
                                                          wiki_content,
                                                          request.locale)
    # TODO: Get doc ID from JSON.
    context = {
        'content': wiki_content,
        'title': request.POST.get('title', ''),
        'kumascript_errors': kumascript_errors,
    }
    return render(request, 'wiki/preview.html', context)


def _make_doc_structure(document, level, expand, depth):
    if document.is_redirect:
        return None

    if expand:
        result = dict(document.get_json_data())
        result['subpages'] = []
    else:
        result = {
            'title': document.title,
            'slug': document.slug,
            'locale': document.locale,
            'url': document.get_absolute_url(),
            'subpages': []
        }

    if level < depth:
        descendants = document.get_descendants(1)
        descendants.sort(key=lambda item: item.title)
        for descendant in descendants:
            subpage = _make_doc_structure(descendant, level + 1, expand, depth)
            if subpage is not None:
                result['subpages'].append(subpage)
    return result


@require_GET
@allow_CORS_GET
@process_document_path
def get_children(request, document_slug, document_locale):
    """Retrieves a document and returns its children in a JSON structure"""
    expand = 'expand' in request.GET
    max_depth = 5
    depth = int(request.GET.get('depth', max_depth))
    if depth > max_depth:
        depth = max_depth

    result = []
    try:
        doc = Document.objects.get(locale=document_locale,
                                   slug=document_slug)
        result = _make_doc_structure(doc, 0, expand, depth)
    except Document.DoesNotExist:
        result = {'error': 'Document does not exist.'}

    result = json.dumps(result)
    return HttpResponse(result, content_type='application/json')


@require_GET
@allow_CORS_GET
@newrelic.agent.function_trace()
def autosuggest_documents(request):
    """Returns the closest title matches for front-end autosuggests"""
    partial_title = request.GET.get('term', '')
    locale = request.GET.get('locale', False)
    current_locale = request.GET.get('current_locale', False)
    exclude_current_locale = request.GET.get('exclude_current_locale', False)

    if not partial_title:
        # Only handle actual autosuggest requests, not requests for a
        # memory-busting list of all documents.
        return HttpResponseBadRequest(_lazy('Autosuggest requires a partial title. For a full document index, see the main page.'))

    # Retrieve all documents that aren't redirects or templates
    docs = (Document.objects.extra(select={'length': 'Length(slug)'})
                            .filter(title__icontains=partial_title,
                                    is_template=0,
                                    is_redirect=0)
                            .exclude(slug__icontains='Talk:')  # Remove old talk pages
                            .order_by('title', 'length'))

    # All locales are assumed, unless a specific locale is requested or banned
    if locale:
        docs = docs.filter(locale=locale)
    if current_locale:
        docs = docs.filter(locale=request.locale)
    if exclude_current_locale:
        docs = docs.exclude(locale=request.locale)

    # Generates a list of acceptable docs
    docs_list = []
    for doc in docs:
        data = doc.get_json_data()
        data['label'] += ' [' + doc.locale + ']'
        docs_list.append(data)

    data = json.dumps(docs_list)
    return HttpResponse(data, content_type='application/json')


@require_GET
@process_document_path
@prevent_indexing
def document_revisions(request, document_slug, document_locale):
    """List all the revisions of a given document."""
    locale = request.GET.get('locale', document_locale)
    document = get_object_or_404(Document.objects
                                         .select_related('current_revision'),
                                 locale=locale,
                                 slug=document_slug)
    if document.current_revision is None:
        raise Http404

    def get_previous(revisions):
        for current_revision in revisions:
            for previous_revision in revisions:
                # we filter out all revisions that are not approved
                # as that's the way the get_previous method does it as well
                # also let's skip comparing the same revisions
                if (not previous_revision.is_approved or
                        current_revision.pk == previous_revision.pk):
                    continue
                # we stick to the first revision that we find
                if previous_revision.created < current_revision.created:
                    current_revision.previous_revision = previous_revision
                    break
        return revisions

    per_page = request.GET.get('limit', 10)

    if not request.user.is_authenticated() and per_page == 'all':
        return render(request, '403.html',
                      {'reason': 'revisions_login_required'}, status=403)

    # Grab revisions, but defer summary and content because they can lead to
    # attempts to cache more than memcached allows.
    revisions = MultiQuerySet(
        (Revision.objects.filter(pk=document.current_revision.pk)
                         .prefetch_related('creator', 'document')
                         .transform(get_previous)),
        (Revision.objects.filter(document=document)
                         .order_by('-created', '-id')
                         .exclude(pk=document.current_revision.pk)
                         .prefetch_related('creator', 'document')
                         .transform(get_previous))
    )

    if not revisions.exists():
        raise Http404

    if per_page == 'all':
        page = None
    else:
        try:
            per_page = int(per_page)
        except ValueError:
            per_page = DOCUMENTS_PER_PAGE

        page = paginate(request, revisions, per_page)
        revisions = page.object_list

    context = {
        'revisions': revisions,
        'document': document,
        'page': page,
    }
    return render(request, 'wiki/document_revisions.html', context)


@require_GET
@xframe_options_sameorigin
@process_document_path
@prevent_indexing
def compare_revisions(request, document_slug, document_locale):
    """Compare two wiki document revisions.

    The ids are passed as query string parameters (to and from).

    """
    locale = request.GET.get('locale', document_locale)
    doc = get_object_or_404(Document,
                            locale=locale,
                            slug=document_slug)

    if 'from' not in request.GET or 'to' not in request.GET:
        raise Http404

    try:
        from_id = smart_int(request.GET.get('from'))
        to_id = smart_int(request.GET.get('to'))
    except:
        # Punt any errors in parameter handling to a 404
        raise Http404

    revision_from = get_object_or_404(Revision, id=from_id, document=doc)
    revision_to = get_object_or_404(Revision, id=to_id, document=doc)

    context = {
        'document': doc,
        'revision_from': revision_from,
        'revision_to': revision_to,
    }

    if request.GET.get('raw', False):
        template = 'wiki/includes/revision_diff_table.html'
    else:
        template = 'wiki/compare_revisions.html'

    return render(request, template, context)


@login_required
@process_document_path
def select_locale(request, document_slug, document_locale):
    """Select a locale to translate the document to."""
    doc = get_object_or_404(Document,
                            locale=document_locale,
                            slug=document_slug)
    return render(request, 'wiki/select_locale.html', {'document': doc})


@require_http_methods(['GET', 'POST'])
@login_required
@process_document_path
@check_readonly
@prevent_indexing
@never_cache
def translate(request, document_slug, document_locale, revision_id=None):
    """
    Create a new translation of a wiki document.

    * document_slug is for the default locale
    * translation is to the request locale

    """
    # TODO: Refactor this view into two views? (new, edit)
    # That might help reduce the headache-inducing branchiness.
    parent_doc = get_object_or_404(Document,
                                   locale=settings.WIKI_DEFAULT_LANGUAGE,
                                   slug=document_slug)
    user = request.user

    if not revision_id:
        # HACK: Seems weird, but sticking the translate-to locale in a query
        # param is the best way to avoid the MindTouch-legacy locale
        # redirection logic.
        document_locale = request.GET.get('tolocale',
                                          document_locale)

    # Set a "Discard Changes" page
    discard_href = ''

    if settings.WIKI_DEFAULT_LANGUAGE == document_locale:
        # Don't translate to the default language.
        return HttpResponseRedirect(reverse(
            'wiki.edit_document', locale=settings.WIKI_DEFAULT_LANGUAGE,
            args=[parent_doc.full_path]))

    if not parent_doc.is_localizable:
        message = _lazy(u'You cannot translate this document.')
        context = {'message': message}
        return render(request, 'handlers/400.html', context, status=400)

    if revision_id:
        get_object_or_404(Revision, pk=revision_id)

    based_on_rev = parent_doc.current_or_latest_revision()

    disclose_description = bool(request.GET.get('opendescription'))

    try:
        doc = parent_doc.translations.get(locale=document_locale)
        slug_dict = _split_slug(doc.slug)
    except Document.DoesNotExist:
        doc = None
        disclose_description = True
        slug_dict = _split_slug(document_slug)

        # Find the "real" parent topic, which is its translation
        try:
            parent_topic_translated_doc = (
                parent_doc.parent_topic.translations.get(
                    locale=document_locale))
            slug_dict = _split_slug(
                parent_topic_translated_doc.slug + '/' + slug_dict['specific'])
        except:
            pass

    user_has_doc_perm = ((not doc) or (doc and doc.allows_editing_by(user)))
    user_has_rev_perm = ((not doc) or (doc and doc.allows_revision_by(user)))
    if not user_has_doc_perm and not user_has_rev_perm:
        # User has no perms, bye.
        raise PermissionDenied

    doc_form = rev_form = None

    if user_has_doc_perm:
        if doc:
            # If there's an existing doc, populate form from it.
            discard_href = doc.get_absolute_url()
            doc.slug = slug_dict['specific']
            doc_initial = _document_form_initial(doc)
        else:
            # If no existing doc, bring over the original title and slug.
            discard_href = parent_doc.get_absolute_url()
            doc_initial = {'title': based_on_rev.title,
                           'slug': slug_dict['specific']}
        doc_form = DocumentForm(initial=doc_initial)

    if user_has_rev_perm:
        initial = {'based_on': based_on_rev.id, 'comment': '',
                   'toc_depth': based_on_rev.toc_depth,
                   'localization_tags': ['inprogress']}
        content = None
        if revision_id:
            content = Revision.objects.get(pk=revision_id).content
        elif not doc:
            content = based_on_rev.content
        if content:
            initial.update(content=kuma.wiki.content.parse(content)
                                                    .filterEditorSafety()
                                                    .serialize())
        instance = doc and doc.current_or_latest_revision()
        rev_form = RevisionForm(instance=instance, initial=initial)

    if request.method == 'POST':
        which_form = request.POST.get('form', 'both')
        doc_form_invalid = False

        # Grab the posted slug value in case it's invalid
        posted_slug = request.POST.get('slug', slug_dict['specific'])
        destination_slug = _join_slug(slug_dict['parent_split'], posted_slug)

        if user_has_doc_perm and which_form in ['doc', 'both']:
            disclose_description = True
            post_data = request.POST.copy()

            post_data.update({'locale': document_locale})
            post_data.update({'slug': destination_slug})

            doc_form = DocumentForm(post_data, instance=doc)
            doc_form.instance.locale = document_locale
            doc_form.instance.parent = parent_doc
            if which_form == 'both':
                # Sending a new copy of post so the slug change above
                # doesn't cause problems during validation
                rev_form = RevisionValidationForm(request.POST.copy())
                rev_form.parent_slug = slug_dict['parent']

            # If we are submitting the whole form, we need to check that
            # the Revision is valid before saving the Document.
            if doc_form.is_valid() and (which_form == 'doc' or
                                        rev_form.is_valid()):
                rev_form = RevisionForm(post_data)

                if rev_form.is_valid():
                    doc = doc_form.save(parent_doc)

                    if which_form == 'doc':
                        url = urlparams(reverse('wiki.edit_document',
                                                args=[doc.full_path],
                                                locale=doc.locale),
                                        opendescription=1)
                        return HttpResponseRedirect(url)
                else:
                    doc_form.data['slug'] = posted_slug
                    doc_form_invalid = True
            else:
                doc_form.data['slug'] = posted_slug
                doc_form_invalid = True

        if doc and user_has_rev_perm and which_form in ['rev', 'both']:
            post_data = request.POST.copy()
            if 'slug' not in post_data:
                post_data['slug'] = posted_slug

            rev_form = RevisionValidationForm(post_data)
            rev_form.parent_slug = slug_dict['parent']
            rev_form.instance.document = doc  # for rev_form.clean()

            if rev_form.is_valid() and not doc_form_invalid:
                # append final slug
                post_data['slug'] = destination_slug

                # update the post data with the toc_depth of original
                post_data['toc_depth'] = based_on_rev.toc_depth

                rev_form = RevisionForm(post_data)
                rev_form.instance.document = doc  # for rev_form.clean()

                if rev_form.is_valid():
                    parent_id = request.POST.get('parent_id', '')

                    # Attempt to set a parent
                    if parent_id:
                        try:
                            parent_doc = get_object_or_404(Document,
                                                           id=parent_id)
                            rev_form.instance.document.parent = parent_doc
                            doc.parent = parent_doc
                            rev_form.instance.based_on.document = doc.original
                        except Document.DoesNotExist:
                            pass

                    _save_rev_and_notify(rev_form, request, doc)
                    url = reverse('wiki.document', args=[doc.full_path],
                                  locale=doc.locale)
                    return HttpResponseRedirect(url)

    if doc:
        from_id = smart_int(request.GET.get('from'), None)
        to_id = smart_int(request.GET.get('to'), None)

        revision_from = get_object_or_none(Revision,
                                           pk=from_id,
                                           document=doc.parent)
        revision_to = get_object_or_none(Revision,
                                         pk=to_id,
                                         document=doc.parent)
    else:
        revision_from = revision_to = None

    parent_split = _split_slug(parent_doc.slug)
    allow_add_attachment = (
        Attachment.objects.allow_add_attachment_by(request.user))

    attachments = []
    if doc and doc.attachments:
        attachments = attachments_json(doc.attachments)

    context = {
        'parent': parent_doc,
        'document': doc,
        'document_form': doc_form,
        'revision_form': rev_form,
        'locale': document_locale,
        'based_on': based_on_rev,
        'disclose_description': disclose_description,
        'discard_href': discard_href,
        'allow_add_attachment': allow_add_attachment,
        'attachment_form': AttachmentRevisionForm(),
        'attachment_data': attachments,
        'attachment_data_json': json.dumps(attachments),
        'WIKI_DOCUMENT_TAG_SUGGESTIONS': config.WIKI_DOCUMENT_TAG_SUGGESTIONS,
        'specific_slug': parent_split['specific'],
        'parent_slug': parent_split['parent'],
        'revision_from': revision_from,
        'revision_to': revision_to,
    }
    return render(request, 'wiki/translate.html', context)


@require_POST
@login_required
@process_document_path
def subscribe_document(request, document_slug, document_locale):
    """Stop watching a document for edits."""
    document = get_object_or_404(
        Document, locale=document_locale, slug=document_slug)
    status = 0

    if EditDocumentEvent.is_notifying(request.user, document):
        EditDocumentEvent.stop_notifying(request.user, document)
    else:
        EditDocumentEvent.notify(request.user, document)
        status = 1

    if request.is_ajax():
        return HttpResponse(json.dumps({'status': status}))

    return HttpResponseRedirect(document.get_absolute_url())


@require_GET
@allow_CORS_GET
@process_document_path
@prevent_indexing
def json_view(request, document_slug=None, document_locale=None):
    """Return some basic document info in a JSON blob."""
    kwargs = {'locale': request.locale, 'current_revision__isnull': False}
    if document_slug is not None:
        kwargs['slug'] = document_slug
        kwargs['locale'] = document_locale
    elif 'title' in request.GET:
        kwargs['title'] = request.GET['title']
    elif 'slug' in request.GET:
        kwargs['slug'] = request.GET['slug']
    else:
        return HttpResponseBadRequest()

    document = get_object_or_404(Document, **kwargs)
    (kuma.wiki.content.parse(document.html)
                      .injectSectionIDs()
                      .serialize())

    stale = True
    if request.user.is_authenticated():
        # A logged-in user can demand fresh data with a shift-refresh
        # Shift-Reload sends Cache-Control: no-cache
        ua_cc = request.META.get('HTTP_CACHE_CONTROL')
        if ua_cc == 'no-cache':
            stale = False

    json_obj = document.get_json_data(stale=stale)

    data = json.dumps(json_obj)
    return HttpResponse(data, content_type='application/json')


@require_GET
@allow_CORS_GET
@process_document_path
@prevent_indexing
def styles_view(request, document_slug=None, document_locale=None):
    """Return some basic document info in a JSON blob."""
    kwargs = {'slug': document_slug, 'locale': document_locale}
    document = get_object_or_404(Document, **kwargs)
    zone = get_object_or_404(DocumentZone, document=document)
    return HttpResponse(zone.styles, content_type='text/css')


@require_GET
@allow_CORS_GET
@process_document_path
@prevent_indexing
def toc_view(request, document_slug=None, document_locale=None):
    """Return some basic document info in a JSON blob."""
    kwargs = {'locale': request.locale, 'current_revision__isnull': False}
    if document_slug is not None:
        kwargs['slug'] = document_slug
        kwargs['locale'] = document_locale
    elif 'title' in request.GET:
        kwargs['title'] = request.GET['title']
    elif 'slug' in request.GET:
        kwargs['slug'] = request.GET['slug']
    else:
        return HttpResponseBadRequest()

    document = get_object_or_404(Document, **kwargs)
    toc_html = document.get_toc_html()
    if toc_html:
        toc_html = '<ol>' + toc_html + '</ol>'

    return HttpResponse(toc_html)


@require_GET
@allow_CORS_GET
@xframe_options_exempt
@process_document_path
def code_sample(request, document_slug, document_locale, sample_id):
    """Extract a code sample from a document and render it as a standalone
    HTML document"""

    # Restrict rendering of live code samples to specified hosts
    full_address = (''.join(('http', ('', 's')[request.is_secure()], '://',
                    request.META.get('HTTP_HOST'), request.path)))

    if not re.search(config.KUMA_WIKI_IFRAME_ALLOWED_HOSTS, full_address):
        raise PermissionDenied

    document = get_object_or_404(Document, slug=document_slug,
                                 locale=document_locale)
    data = document.extract_code_sample(sample_id)
    data['document'] = document
    return render(request, 'wiki/code_sample.html', data)


@require_POST
def helpful_vote(request, document_path):
    """Vote for Helpful/Not Helpful document"""
    document_locale, document_slug, needs_redirect = (
        locale_and_slug_from_path(document_path, request))

    document = get_object_or_404(
        Document, locale=document_locale, slug=document_slug)

    if not document.has_voted(request):
        ua = request.META.get('HTTP_USER_AGENT', '')[:1000]  # 1000 max_length
        vote = HelpfulVote(document=document, user_agent=ua)

        if 'helpful' in request.POST:
            vote.helpful = True
            message = _('Glad to hear it &mdash; thanks for the feedback!')
        else:
            message = _('Sorry to hear that. Perhaps one of the solutions '
                        'below can help.')

        if request.user.is_authenticated():
            vote.creator = request.user
        else:
            vote.anonymous_id = request.anonymous.anonymous_id

        vote.save()
    else:
        message = _('You already voted on this Article.')

    if request.is_ajax():
        return HttpResponse(json.dumps({'message': message}))

    return HttpResponseRedirect(document.get_absolute_url())


def _check_doc_revision_for_alteration(request, document_path, revision_id):
    document_locale, document_slug, needs_redirect = (
        locale_and_slug_from_path(document_path, request))

    revision = get_object_or_404(Revision, pk=revision_id,
                                 document__slug=document_slug)
    document = revision.document

    if not document.allows_revision_by(request.user):
        raise PermissionDenied

    return document, revision


@login_required
@check_readonly
def revert_document(request, document_path, revision_id):
    """Revert document to a specific revision."""
    document, revision = _check_doc_revision_for_alteration(request,
                                                            document_path,
                                                            revision_id)
    if request.method == 'GET':
        # Render the confirmation page
        return render(request, 'wiki/confirm_revision_revert.html',
                      {'revision': revision, 'document': document})

    document.revert(revision, request.user, request.POST.get('comment'))
    return HttpResponseRedirect(reverse('wiki.document_revisions',
                                args=[document.full_path]))


@login_required
@permission_required('wiki.delete_revision')
@check_readonly
def delete_revision(request, document_path, revision_id):
    """Delete a revision."""
    document, revision = _check_doc_revision_for_alteration(request,
                                                            document_path,
                                                            revision_id)
    if request.method == 'GET':
        # Render the confirmation page
        return render(request, 'wiki/confirm_revision_delete.html',
                      {'revision': revision, 'document': document})

    # Handle confirm delete form POST
    log.warning('User %s is deleting revision with id=%s' %
                (request.user, revision.id))
    Revision.objects.filter(based_on=revision).update(based_on=None)

    if document.current_revision == revision:
        # If the current_revision is being deleted, lets try to update it to
        # the previous approved revision.
        revs = document.revisions.filter(
            is_approved=True).order_by('-created')

        # Using len() here instead of count(), because count is affected by
        # a cache delay of 60 seconds, so if the revisions are deleted in
        # a short time span, the value returned by count() doesn't
        # correspond to the number of existing reviews
        if len(revs) > 1:
            rev = revs[1]
            rev.make_current()
        else:
            # The document is deleted along with its last revision
            document.delete()
            return redirect('wiki.all_documents')

    revision.delete()

    return HttpResponseRedirect(reverse('wiki.document_revisions',
                                        args=[document.full_path]))


@login_required
@permission_required('wiki.delete_document')
@check_readonly
@process_document_path
def delete_document(request, document_slug, document_locale):
    """
    Delete a Document.
    """
    document = get_object_or_404(Document,
                                 locale=document_locale,
                                 slug=document_slug)

    # HACK: https://bugzil.la/972545 - Don't delete pages that have children
    # TODO: https://bugzil.la/972541 -  Deleting a page that has subpages
    prevent = document.children.exists()

    first_revision = document.revisions.all()[0]

    if request.method == 'POST':
        form = DocumentDeletionForm(data=request.POST)
        if form.is_valid():
            DocumentDeletionLog.objects.create(
                locale=document.locale,
                slug=document.slug,
                user=request.user,
                reason=form.cleaned_data['reason']
            )
            document.delete()
            return HttpResponseRedirect(document.get_absolute_url())
    else:
        form = DocumentDeletionForm()
    return render(request,
                  'wiki/confirm_document_delete.html',
                  {'document': document, 'form': form, 'request': request,
                   'revision': first_revision, 'prevent': prevent})


@login_required
@permission_required('wiki.restore_document')
@check_readonly
@process_document_path
def restore_document(request, document_slug, document_locale):
    """
    Restore a deleted Document.

    """
    document = get_object_or_404(Document.deleted_objects.all(),
                                 slug=document_slug,
                                 locale=document_locale)
    document.undelete()
    return redirect(document.get_absolute_url())


@login_required
@permission_required('wiki.purge_document')
@check_readonly
@process_document_path
def purge_document(request, document_slug, document_locale):
    """
    Permanently purge a deleted Document.

    """
    document = get_object_or_404(Document.deleted_objects.all(),
                                 slug=document_slug,
                                 locale=document_locale)
    if request.method == 'POST' and \
       'confirm' in request.POST:
        document.purge()
        return redirect(reverse('wiki.document',
                                args=(document_slug,),
                                locale=document_locale))
    else:
        return render(request,
                      'wiki/confirm_purge.html',
                      {'document': document})


@login_required
@require_POST
@process_document_path
def quick_review(request, document_slug, document_locale):
    """
    Quickly mark a revision as no longer needing a particular type
    of review."""
    doc = get_object_or_404(Document,
                            locale=document_locale,
                            slug=document_slug)

    if not doc.allows_revision_by(request.user):
        raise PermissionDenied

    rev_id = request.POST.get('revision_id')
    if not rev_id:
        raise Http404

    rev = get_object_or_404(Revision, pk=rev_id)

    if rev.id != doc.current_revision.id:
        # TODO: Find a better way to bail out of a collision.
        # Ideal is to kick them to the diff view, but that expects
        # fully-filled-out editing forms, and we don't have those
        # here.
        raise PermissionDenied(_lazy("Document has been edited; please re-review."))

    needs_technical = rev.needs_technical_review
    needs_editorial = rev.needs_editorial_review

    if not any((needs_technical, needs_editorial)):
        # No need to "approve" something that doesn't need it.
        return redirect(doc)

    approve_technical = request.POST.get('approve_technical', False)
    approve_editorial = request.POST.get('approve_editorial', False)

    new_tags = []
    messages = []

    if needs_technical and not approve_technical:
        new_tags.append('technical')
    elif needs_technical:
        messages.append('Technical review completed.')

    if needs_editorial and not approve_editorial:
        new_tags.append('editorial')
    elif needs_editorial:
        messages.append('Editorial review completed.')

    if messages:
        # We approved something, make the new revision.
        new_rev = doc.revise(request.user,
                             data={'summary': ' '.join(messages)})
        if new_tags:
            new_rev.review_tags.set(*new_tags)
        else:
            new_rev.review_tags.clear()
    return redirect(doc)


def _document_form_initial(document):
    """Return a dict with the document data pertinent for the form."""
    return {
        'title': document.title,
        'slug': document.slug,
        'category': document.category,
        'is_localizable': document.is_localizable,
        'tags': list(document.tags.values_list('name', flat=True))
    }


def _save_rev_and_notify(rev_form, request, document):
    """Save the given RevisionForm and send notifications."""
    creator = request.user
    # have to check for first edit before we rev_form.save
    first_edit = creator.profile.wiki_activity().count() == 0

    new_rev = rev_form.save(creator, document)

    if waffle.switch_is_active('store_revision_ips'):
        RevisionIP(revision=new_rev, ip=get_ip(request)).save()

    if first_edit:
        send_first_edit_email.delay(new_rev.pk)

    document.schedule_rendering('max-age=0')

    # Enqueue notifications
    EditDocumentEvent(new_rev).fire(exclude=new_rev.creator)


# Legacy MindTouch redirects.

MINDTOUCH_NAMESPACES = (
    'Help',
    'Help_talk',
    'Project',
    'Project_talk',
    'Special',
    'Talk',
    'Template',
    'Template_talk',
    'User',
)

MINDTOUCH_PROBLEM_LOCALES = {
    'cn': 'zh-CN',
    'en': 'en-US',
    'zh_cn': 'zh-CN',
    'zh_tw': 'zh-TW',
}


def mindtouch_namespace_redirect(request, namespace, slug):
    """
    For URLs in special namespaces (like Talk:, User:, etc.), redirect
    if possible to the appropriate new URL in the appropriate
    locale. If the locale cannot be correctly determined, fall back to
    en-US.
    """
    new_locale = new_slug = None
    if namespace in ('Talk', 'Project', 'Project_talk'):
        # These namespaces carry the old locale in their URL, which
        # simplifies figuring out where to send them.
        locale, _, doc_slug = slug.partition('/')
        new_locale = settings.MT_TO_KUMA_LOCALE_MAP.get(locale, 'en-US')
        new_slug = '%s:%s' % (namespace, doc_slug)
    elif namespace == 'User':
        # For users, we look up the latest revision and get the locale
        # from there.
        new_slug = '%s:%s' % (namespace, slug)
        try:
            rev = (Revision.objects.filter(document__slug=new_slug)
                                   .latest('created'))
            new_locale = rev.document.locale
        except Revision.DoesNotExist:
            # If that doesn't work, bail out to en-US.
            new_locale = 'en-US'
    else:
        # Templates, etc. don't actually have a locale, so we give
        # them the default.
        new_locale = 'en-US'
        new_slug = '%s:%s' % (namespace, slug)
    if new_locale:
        new_url = '/%s/docs/%s' % (request.locale, new_slug)
    return HttpResponsePermanentRedirect(new_url)


def mindtouch_to_kuma_redirect(request, path):
    """
    Given a request to a Mindtouch-generated URL, generate a redirect
    to the correct corresponding kuma URL.
    """
    new_locale = None
    if path.startswith('Template:MindTouch'):
        # MindTouch's default templates. There shouldn't be links to
        # them anywhere in the wild, but just in case we 404 them.
        raise Http404
    if path.endswith('/'):
        # If there's a trailing slash, snip it off.
        path = path[:-1]
    if ':' in path:
        namespace, _, slug = path.partition(':')
        # The namespaces (Talk:, User:, etc.) get their own
        # special-case handling.
        if namespace in MINDTOUCH_NAMESPACES:
            return mindtouch_namespace_redirect(request, namespace, slug)
    if '/' in path:
        maybe_locale, _, slug = path.partition('/')
        # There are three problematic locales that MindTouch had which
        # can still be in the path we see after the locale
        # middleware's done its bit. Since those are easy, we check
        # them first.
        if maybe_locale in MINDTOUCH_PROBLEM_LOCALES:
            new_locale = MINDTOUCH_PROBLEM_LOCALES[maybe_locale]
            # We do not preserve UI locale here -- these locales won't
            # be picked up correctly by the locale middleware, and
            # anyone trying to view the document in its locale with
            # their own UI locale will have the correct starting URL
            # anyway.
            new_url = '/%s/docs/%s' % (new_locale, slug)
            if 'view' in request.GET:
                new_url = '%s$%s' % (new_url, request.GET['view'])
            return HttpResponsePermanentRedirect(new_url)
        # Next we try looking up a Document with the possible locale
        # we've pulled out.
        try:
            doc = Document.objects.get(slug=slug, locale=maybe_locale)
        except Document.DoesNotExist:
            pass
    # Last attempt: we try the request locale as the document locale,
    # and see if that matches something.
    try:
        doc = Document.objects.get(slug=path, locale=request.locale)
    except Document.DoesNotExist:
        raise Http404
    location = doc.get_absolute_url()
    if 'view' in request.GET:
        location = '%s$%s' % (location, request.GET['view'])
    return HttpResponsePermanentRedirect(location)


@user_passes_test(lambda u: u.is_superuser)
def load_documents(request):
    """Load documents from uploaded file."""
    form = ImportForm()
    if request.method == 'POST':

        # Accept the uploaded document data.
        file_data = None
        form = ImportForm(request.POST, request.FILES)
        if form.is_valid():
            uploaded_file = request.FILES['file']
            if uploaded_file.multiple_chunks():
                file_data = open(uploaded_file.temporary_file_path(), 'r')
            else:
                file_data = uploaded_file.read()

        if file_data:
            # Try to import the data, but report any error that occurs.
            try:
                counter = Document.objects.load_json(request.user, file_data)
                user_msg = (_('%(obj_count)d object(s) loaded.') %
                            {'obj_count': counter, })
                messages.add_message(request, messages.INFO, user_msg)
            except Exception, e:
                err_msg = (_('Failed to import data: %(error)s') %
                           {'error': '%s' % e, })
                messages.add_message(request, messages.ERROR, err_msg)

    context = {'import_file_form': form, }
    return render(request, 'admin/wiki/document/load_data_form.html', context)


@xframe_options_sameorigin
@process_document_path
def flag(request, document_slug, document_locale):
    doc = get_object_or_404(Document,
                            slug=document_slug,
                            locale=document_locale)

    if request.method == 'POST':
        form = DocumentContentFlagForm(data=request.POST)
        if form.is_valid():
            flag_type = form.cleaned_data['flag_type']
            recipients = None
            if (flag_type in FLAG_NOTIFICATIONS and
                    FLAG_NOTIFICATIONS[flag_type]):
                query = Q(user__email__isnull=True) | Q(user__email='')
                recipients = (UserProfile.objects.exclude(query)
                                                 .values_list('user__email',
                                                              flat=True))
                recipients = list(recipients)

            flag, created = ContentFlag.objects.flag(
                request=request, object=doc,
                flag_type=flag_type,
                explanation=form.cleaned_data['explanation'],
                recipients=recipients)
            return HttpResponseRedirect(reverse(
                'wiki.document', locale=document_locale,
                args=[document_slug]))
    else:
        form = DocumentContentFlagForm(data=request.GET)

    return render(request, 'wiki/flag.html', {'form': form, 'doc': doc})<|MERGE_RESOLUTION|>--- conflicted
+++ resolved
@@ -1320,16 +1320,11 @@
     else:
         code = ''
 
-<<<<<<< HEAD
     context = {
         'editor_config': code,
         'redirect_pattern': REDIRECT_CONTENT,
         'allowed_tags': ' '.join(ALLOWED_TAGS),
     }
-=======
-    context = {'editor_config': code, 'redirect_pattern': REDIRECT_CONTENT,
-               'allowed_tags': ' '.join(ALLOWED_TAGS)}
->>>>>>> 3b703797
     return render(request, 'wiki/ckeditor_config.js', context,
                   content_type="application/x-javascript")
 
