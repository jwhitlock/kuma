from django.conf import settings

import datetime
import zipfile
import os
from os.path import basename, dirname, isfile, isdir
import logging

from django import http, test
from django.contrib.auth.models import User

from sumo.urlresolvers import reverse
from sumo.tests import LocalizingClient

from mock import patch
from nose.tools import eq_, assert_equal, with_setup, assert_false, ok_
from nose.plugins.attrib import attr
from pyquery import PyQuery as pq
import test_utils

import constance.config

from StringIO import StringIO

from taggit_extras.utils import parse_tags

from test_models import save_valid_submission

from demos import challenge_utils
from demos.models import Submission
from demos.forms import SubmissionNewForm, SubmissionEditForm


SCREENSHOT_PATH = ('%s/fixtures/screenshot_1.png' %
        dirname(dirname(__file__)))
TESTUSER_PASSWORD = 'trustno1'


def logged_in(test, *args, **kwargs):
    def test_new(self):
        self.client.login(username=self.testuser.username, 
                password=TESTUSER_PASSWORD)
        test(self, *args, **kwargs)
    return test_new


def disable_captcha(fn):
    """Disable captcha requirement during call of the decorated function"""
    def wrap(self):
        old_key = settings.RECAPTCHA_PRIVATE_KEY
        settings.RECAPTCHA_PRIVATE_KEY = ''
        rv = fn(self)
        settings.RECAPTCHA_PRIVATE_KEY = old_key
        return rv
    return wrap


def make_challenge_tag():
    """
    Create a dev derby challenge tag corresponding to the current
    month. Does not include the 'challenge:' namespace, so this tag is
    safe to feed to set_ns().
    
    """
    return datetime.date.today().strftime('%Y:%B').lower()

class DemoViewsTest(test_utils.TestCase):
    fixtures = ['test_users.json']

    def setUp(self):
        self.testuser = User.objects.get(username='testuser')
        self.testuser.set_password(TESTUSER_PASSWORD)
        self.testuser.save()
        self.client = LocalizingClient()

    def test_submit_loggedout(self):
        r = self.client.get(reverse('demos_submit'))
        choices = pq(r.content)('p.choices')
        eq_(choices.find('a.button').length, 2)

    @logged_in
    def test_submit_loggedin(self):
        r = self.client.get(reverse('demos_submit'))
        assert pq(r.content)('form#demo-submit')

    @logged_in
    def test_submit_post_invalid(self):
        r = self.client.post(reverse('demos_submit'), data={})
        d = pq(r.content)
        assert d('form#demo-submit')
        assert d('li#field_title ul.errorlist')
        assert d('li#field_summary ul.errorlist')
        assert d('li#field_screenshot_1 ul.errorlist')
        assert d('li#field_demo_package ul.errorlist')
        assert d('li#field_license_name ul.errorlist')
        assert d('li#field_captcha ul.errorlist')
        assert d('li#field_accept_terms ul.errorlist')

    @logged_in
    @disable_captcha
    def test_submit_post_valid(self):

        # Create a valid demo zip file
        zf_fout = StringIO()
        zf = zipfile.ZipFile(zf_fout, 'w')
        zf.writestr('index.html', """<html></html>""")
        zf.close()

        # Create a new file for input
        zf_fin = StringIO(zf_fout.getvalue())
        zf_fin.name = 'demo.zip'

        r = self.client.post(reverse('demos_submit'), data=dict(
            title='Test submission',
            summary='This is a test demo submission',
            description='Some description goes here',
            tech_tags=('tech:audio', 'tech:video', 'tech:websockets',),
            screenshot_1=open(SCREENSHOT_PATH),
            demo_package=zf_fin,
            license_name='gpl',
            accept_terms='1',
        ))

        eq_(302, r.status_code)
        assert 'Location' in r
        assert 'test-submission' in r['Location']

        try:
            obj = Submission.objects.get(slug='test-submission')
            eq_('Test submission', obj.title)
        except Submission.DoesNotExist:
            assert False

        result_tags = [t.name for t in obj.taggit_tags.all_ns('tech:')]
        result_tags.sort()
        eq_(['tech:audio', 'tech:video', 'tech:websockets'], result_tags)


    @logged_in
    def test_edit_invalid(self):
        s = save_valid_submission()
        edit_url = reverse('demos_edit', args=[s.slug])
        r = self.client.post(edit_url, data=dict())
        d = pq(r.content)
        assert d('form#demo-submit')
        assert d('li#field_title ul.errorlist')
        assert d('li#field_summary ul.errorlist')
        assert d('li#field_license_name ul.errorlist')

    @logged_in
    def test_edit_valid(self):
        s = save_valid_submission()
        edit_url = reverse('demos_edit', args=[s.slug])
        r = self.client.post(edit_url, data=dict(
            title=s.title,
            summary='This is a test demo submission',
            description='Some description goes here',
            tech_tags=('tech:audio', 'tech:video', 'tech:websockets',),
            license_name='gpl',
            accept_terms='1',
        ))

        eq_(302, r.status_code)
        assert 'Location' in r
        assert 'hello-world' in r['Location']

        try:
            obj = Submission.objects.get(slug='hello-world')
            eq_('This is a test demo submission', obj.summary)
        except Submission.DoesNotExist:
            assert False

    def test_detail(self):
        s = save_valid_submission('hello world')

        url = reverse('demos_detail', args=[s.slug])
        r = self.client.get(url)
        d = pq(r.content)
        eq_(s.title, d('h1.page-title').text())
        edit_link = d('ul.manage a.edit')
        assert not edit_link

    def test_detail_censored(self):
        s = save_valid_submission('hello world')
        s.censored = True
        s.save()

        url = reverse('demos_detail', args=[s.slug])
        r = self.client.get(url)
        d = pq(r.content)
        eq_('Permission Denied', d('h1.page-title').text())

    def test_detail_censored_url(self):
        s = save_valid_submission('hello world')
        s.censored = True
        s.censored_url = "http://developer.mozilla.org"
        s.save()

        url = reverse('demos_detail', args=[s.slug])
        r = self.client.get(url)
        eq_(302, r.status_code)
        eq_("http://developer.mozilla.org", r['Location'])

    @logged_in
    def test_creator_can_edit(self):
        s = save_valid_submission('hello world')

        url = reverse('demos_detail', args=[s.slug])
        r = self.client.get(url)
        d = pq(r.content)
        edit_link = d('ul#demo-manage a.edit')
        assert edit_link
        edit_url = reverse('demos_edit', args=[s.slug], locale='en-US')
        eq_(edit_url, edit_link.attr("href"))

        r = self.client.get(edit_url)
        assert pq(r.content)('form#demo-submit')
        eq_('Save changes',
            pq(r.content)('p.fm-submit button[type="submit"]').text())

    @logged_in
    def test_hidden_field(self):
        s = save_valid_submission('hello world')

        edit_url = reverse('demos_edit', args=[s.slug])
        r = self.client.get(edit_url)
        assert pq(r.content)('input[name="hidden"][type="checkbox"]')

    @logged_in
    def test_derby_field(self):
        s = save_valid_submission('hello world')

        edit_url = reverse('demos_edit', args=[s.slug])
        r = self.client.get(edit_url)
        assert pq(r.content)('fieldset#devderby-submit')

<<<<<<< HEAD
    @logged_in
=======
    @mockdekiauth
    def test_edit_no_tags(self):
        s = save_valid_submission('hello world')
        edit_url = reverse('demos_edit', args=[s.slug])
        r = self.client.post(edit_url, data=dict(
            title=s.title,
            summary='This is a test edit',
            description='Some description goes here',
            license_name='gpl',
            accept_terms='1',
        ))
        eq_(r.status_code, 302)
        r = self.client.get(edit_url)
        eq_(r.status_code, 200)
        

    @mockdekiauth
>>>>>>> 0d93697b
    def test_edit_with_challenge_tag(self):
        s = save_valid_submission('hello world')
        edit_url = reverse('demos_edit', args=[s.slug])
        r = self.client.post(edit_url, data=dict(
            title=s.title,
            summary='This is a test edit',
            description='Some description goes here',
            tech_tags=('tech:audio',),
            challenge_tags=parse_tags(constance.config.DEMOS_DEVDERBY_CHALLENGE_CHOICE_TAGS)[0],
            license_name='gpl',
            accept_terms='1',
        ))
        eq_(r.status_code, 302)
        r = self.client.get(edit_url)
        eq_(r.status_code, 200)

    def test_challenge_tag_to_date_parts(self):
        tag = 'challenge:2011:october'
        eq_(challenge_utils.challenge_tag_to_date_parts(tag), (2011, 10))

    def test_challenge_tag_to_end_date(self):
        tag = 'challenge:2011:october'
        eq_(challenge_utils.challenge_tag_to_end_date(tag),
            datetime.date(2011, 10, 31))
        tag = 'challenge:2011:february'
        eq_(challenge_utils.challenge_tag_to_end_date(tag),
            datetime.date(2011, 2, 28))
        tag = 'challenge:2012:february'
        eq_(challenge_utils.challenge_tag_to_end_date(tag),
            datetime.date(2012, 2, 29))

    def test_challenge_closed(self):
        open_tag = 'challenge:%s' % make_challenge_tag()
        closed_dt = datetime.date.today() - datetime.timedelta(days=32)
        closed_tag = 'challenge:%s' % closed_dt.strftime('%Y:%B').lower()
        assert not challenge_utils.challenge_closed([open_tag])
        assert challenge_utils.challenge_closed([closed_tag])

    def test_challenge_closed_model(self):
        s = save_valid_submission('hellow world')
        assert not s.challenge_closed()
        s.taggit_tags.set_ns('challenge:', make_challenge_tag())
        assert not s.challenge_closed()
        closed_dt = datetime.date.today() - datetime.timedelta(days=32)
        s.taggit_tags.set_ns('challenge:', closed_dt.strftime('%Y:%B').lower())
        assert s.challenge_closed()

    def test_derby_before_deadline(self):
        s = save_valid_submission('hello world')
        s.taggit_tags.set_ns('challenge:', make_challenge_tag())
        form = SubmissionEditForm(instance=s)
        assert 'demo_package' in form.fields
        assert 'challenge_tags' in form.fields

    def test_derby_after_deadline(self):
        s = save_valid_submission('hello world')
        closed_dt = datetime.date.today() - datetime.timedelta(days=32)
        s.taggit_tags.set_ns('challenge:', closed_dt.strftime('%Y:%B').lower())
        form = SubmissionEditForm(instance=s)
        assert 'demo_package' not in form.fields
        assert 'challenge_tags' not in form.fields

    @logged_in
    def test_derby_tag_saving(self):
        """
        There's some tricky bits in the handling of editing and saving
        challenge tags; this test just exercises a cycle of edit/save
        a couple times in a row to make sure we don't go foul in
        there.
        
        """
        s = save_valid_submission('hello world')
        closed_dt = datetime.date.today() - datetime.timedelta(days=32)
        s.taggit_tags.set_ns('challenge:', closed_dt.strftime('%Y:%B').lower())
        edit_url = reverse('demos_edit', args=[s.slug])
        r = self.client.get(edit_url)
        eq_(r.status_code, 200)
        
        r = self.client.post(edit_url, data=dict(
            title=s.title,
            summary='This is a test demo submission',
            description='Some description goes here',
            tech_tags=('tech:audio', 'tech:video', 'tech:websockets',),
            license_name='gpl',
            accept_terms='1',
        ))

        eq_(302, r.status_code)
        assert 'Location' in r
        assert 'hello-world' in r['Location']

        r = self.client.get(edit_url)
        eq_(r.status_code, 200)

        r = self.client.post(edit_url, data=dict(
            title=s.title,
            summary='This is a test demo submission',
            description='Some description goes here',
            tech_tags=('tech:audio', 'tech:video', 'tech:websockets',),
            license_name='gpl',
            accept_terms='1',
        ))

        eq_(302, r.status_code)
        assert 'Location' in r
        assert 'hello-world' in r['Location']

        r = self.client.get(edit_url)
        eq_(r.status_code, 200)

    @attr('bug702156')
    def test_bug_702156(self):
        """Demo with missing screenshots should not cause exceptions in
        views"""
        # Create the submission...
        s = save_valid_submission('hello world')
        s.taggit_tags.set_ns('tech:', 'javascript')
        s.featured = True
        s.save()

        # Ensure the new screenshot and thumbnail URL code works when there's a
        # screenshot present.
        try:
            r = self.client.get(reverse('demos_all'))
            r = self.client.get(reverse('demos_tag', args=['tech:javascript']))
            r = self.client.get(reverse('demos_detail', args=[s.slug]))
            r = self.client.get(reverse('demos_feed_recent', args=['atom']))
            r = self.client.get(reverse('demos_feed_featured', args=['json']))
        except:
            ok_(False, "No exceptions should have been thrown")

        # Forcibly delete the screenshot - should not be possible from
        # user-facing UI per form validation, but we should at least not throw
        # exceptions.
        s.screenshot_1.storage.delete(s.screenshot_1.name)
        s.screenshot_1 = None
        s.save()

        # Big bucks, no whammies...
        try:
            r = self.client.get(reverse('demos_all'))
            r = self.client.get(reverse('demos_tag', args=['tech:javascript']))
            r = self.client.get(reverse('demos_detail', args=[s.slug]))
            r = self.client.get(reverse('demos_feed_recent', args=['atom']))
            r = self.client.get(reverse('demos_feed_featured', args=['json']))
        except:
            ok_(False, "No exceptions should have been thrown")<|MERGE_RESOLUTION|>--- conflicted
+++ resolved
@@ -234,10 +234,7 @@
         r = self.client.get(edit_url)
         assert pq(r.content)('fieldset#devderby-submit')
 
-<<<<<<< HEAD
-    @logged_in
-=======
-    @mockdekiauth
+    @logged_in
     def test_edit_no_tags(self):
         s = save_valid_submission('hello world')
         edit_url = reverse('demos_edit', args=[s.slug])
@@ -251,10 +248,8 @@
         eq_(r.status_code, 302)
         r = self.client.get(edit_url)
         eq_(r.status_code, 200)
-        
-
-    @mockdekiauth
->>>>>>> 0d93697b
+
+    @logged_in
     def test_edit_with_challenge_tag(self):
         s = save_valid_submission('hello world')
         edit_url = reverse('demos_edit', args=[s.slug])
