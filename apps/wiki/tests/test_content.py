import logging

from datetime import datetime, timedelta

from nose.tools import assert_equal, with_setup, assert_false, eq_, ok_
from nose.plugins.attrib import attr

from pyquery import PyQuery as pq

from django.core.exceptions import ValidationError

from sumo import ProgrammingError
from sumo.tests import TestCase
import wiki.content
from wiki.content import (SectionIDFilter, SECTION_EDIT_TAGS)
from wiki.tests import normalize_html

import html5lib
from html5lib.filters._base import Filter as html5lib_Filter

import bleach
from wiki.models import ALLOWED_TAGS, ALLOWED_ATTRIBUTES


class ContentSectionToolTests(TestCase):
    
    def test_section_ids(self):

        doc_src = """
            <h1>head</h1>
            <p>test</p>
            <section>
                <h1>head</h1>
                <p>test</p>
            </section>
            <h2>head</h2>
            <p>test</p>

            <h1 id="i-already-have-an-id" class="hasid">head</h1>

            <h1>head</h1>
            <p>test</p>
        """

        result_src = (wiki.content
                      .parse(doc_src)
                      .injectSectionIDs()
                      .serialize())
        result_doc = pq(result_src)

        # First, ensure an existing ID hasn't been disturbed
        eq_('i-already-have-an-id', result_doc.find('.hasid').attr('id'))

        # Then, ensure all elements in need of an ID now all have unique IDs.
        ok_(len(SECTION_EDIT_TAGS) > 0)
        els = result_doc.find(', '.join(SECTION_EDIT_TAGS))
        seen_ids = set()
        for i in range(0, len(els)):
            id = els.eq(i).attr('id')
            ok_(id is not None)
            ok_(id not in seen_ids)
            seen_ids.add(id)

    def test_simple_implicit_section_extract(self):
        doc_src = """
            <h1 id="s1">Head 1</h1>
            <p>test</p>
            <p>test</p>

            <h1 id="s2">Head 2</h1>
            <p>test</p>
            <p>test</p>
        """
        expected = """
            <h1 id="s1">Head 1</h1>
            <p>test</p>
            <p>test</p>
        """
        result = (wiki.content
                  .parse(doc_src)
                  .extractSection(id="s1")
                  .serialize())
        eq_(normalize_html(expected), normalize_html(result))

    def test_contained_implicit_section_extract(self):
        doc_src = """
            <h1 id="s4-next">Head</h1>
            <p>test</p>
            
            <section id="parent-s5">
                <h1 id="s5">Head 5</h1>
                <p>test</p>
                <p>test</p>
                <section>
                    <h1>head subsection</h1>
                </section>
                <h2 id="s5-1">Head 5-1</h2>
                <p>test</p>
                <p>test</p>
                <h1 id="s5-next">Head 5 next</h1>
                <p>test</p>
                <p>test</p>
            </section>

            <h1 id="s7">Head 7</h1>
            <p>test</p>
            <p>test</p>
        """
        expected = """
                <h1 id="s5">Head 5</h1>
                <p>test</p>
                <p>test</p>
                <section>
                    <h1>head subsection</h1>
                </section>
                <h2 id="s5-1">Head 5-1</h2>
                <p>test</p>
                <p>test</p>
        """
        result = (wiki.content
                  .parse(doc_src)
                  .extractSection(id="s5")
                  .serialize())
        eq_(normalize_html(expected), normalize_html(result))

    def test_explicit_section_extract(self):
        doc_src = """
            <h1 id="s4-next">Head</h1>
            <p>test</p>
            
            <section id="parent-s5">
                <h1 id="s5">Head 5</h1>
                <p>test</p>
                <p>test</p>
                <section>
                    <h1>head subsection</h1>
                </section>
                <h2 id="s5-1">Head 5-1</h2>
                <p>test</p>
                <p>test</p>
                <h1 id="s5-next">Head 5 next</h1>
                <p>test</p>
                <p>test</p>
            </section>

            <h1 id="s7">Head 7</h1>
            <p>test</p>
            <p>test</p>
        """
        expected = """
                <h1 id="s5">Head 5</h1>
                <p>test</p>
                <p>test</p>
                <section>
                    <h1>head subsection</h1>
                </section>
                <h2 id="s5-1">Head 5-1</h2>
                <p>test</p>
                <p>test</p>
                <h1 id="s5-next">Head 5 next</h1>
                <p>test</p>
                <p>test</p>
        """
        result = (wiki.content
                  .parse(doc_src)
                  .extractSection(id="parent-s5")
                  .serialize())
        eq_(normalize_html(expected), normalize_html(result))

    def test_multilevel_implicit_section_extract(self):
        doc_src = """
            <p>test</p>
            
            <h1 id="s4">Head 4</h1>
            <p>test</p>
            <p>test</p>
            <h2 id="s4-1">Head 4-1</h2>
            <p>test</p>
            <p>test</p>
            <h3 id="s4-2">Head 4-1-1</h3>
            <p>test</p>
            <p>test</p>

            <h1 id="s4-next">Head</h1>
            <p>test</p>
        """
        expected = """
            <h1 id="s4">Head 4</h1>
            <p>test</p>
            <p>test</p>
            <h2 id="s4-1">Head 4-1</h1>
            <p>test</p>
            <p>test</p>
            <h3 id="s4-2">Head 4-1-1</h1>
            <p>test</p>
            <p>test</p>
        """
        result = (wiki.content
                  .parse(doc_src)
                  .extractSection(id="s4")
                  .serialize())
        eq_(normalize_html(expected), normalize_html(result))

    def test_morelevels_implicit_section_extract(self):
        doc_src = """
            <h1 id="s7">Head 7</h1>
            <p>test</p>
            <p>test</p>

            <h1 id="s8">Head</h1>
            <p>test</p>
            <h2 id="s8-1">Head</h1>
            <p>test</p>
            <h3 id="s8-1-1">Head</h3>
            <p>test</p>
            <h2 id="s8-2">Head</h1>
            <p>test</p>
            <h3 id="s8-2-1">Head</h3>
            <p>test</p>
            <h4 id="s8-2-1-1">Head</h4>
            <p>test</p>
            <h2 id="s8-3">Head</h1>
            <p>test</p>

            <h1 id="s9">Head</h1>
            <p>test</p>
            <p>test</p>
        """
        expected = """
            <h1 id="s8">Head</h1>
            <p>test</p>
            <h2 id="s8-1">Head</h1>
            <p>test</p>
            <h3 id="s8-1-1">Head</h3>
            <p>test</p>
            <h2 id="s8-2">Head</h1>
            <p>test</p>
            <h3 id="s8-2-1">Head</h3>
            <p>test</p>
            <h4 id="s8-2-1-1">Head</h4>
            <p>test</p>
            <h2 id="s8-3">Head</h1>
            <p>test</p>
        """
        result = (wiki.content
                  .parse(doc_src)
                  .extractSection(id="s8")
                  .serialize())
        eq_(normalize_html(expected), normalize_html(result))

    def test_basic_section_replace(self):
        doc_src = """
            <h1 id="s1">Head 1</h1>
            <p>test</p>
            <p>test</p>
            <h1 id="s2">Head 2</h1>
            <p>test</p>
            <p>test</p>
            <h1 id="s3">Head 3</h1>
            <p>test</p>
            <p>test</p>
        """
        replace_src = """
            <h1 id="s2">Head 2</h1>
            <p>replacement worked</p>
        """
        expected = """
            <h1 id="s1">Head 1</h1>
            <p>test</p>
            <p>test</p>
            <h1 id="s2">Head 2</h1>
            <p>replacement worked</p>
            <h1 id="s3">Head 3</h1>
            <p>test</p>
            <p>test</p>
        """
        result = (wiki.content
                  .parse(doc_src)
                  .replaceSection(id="s2", replace_src=replace_src)
                  .serialize())
        eq_(normalize_html(expected), normalize_html(result))

    def test_section_edit_links(self):
        doc_src = """
            <h1 id="s1">Head 1</h1>
            <p>test</p>
            <p>test</p>
            <h2 id="s2">Head 2</h2>
            <p>test</p>
            <p>test</p>
            <h3 id="s3">Head 3</h3>
            <p>test</p>
            <p>test</p>
        """
        expected = """
            <h1 id="s1"><a class="edit-section" data-section-id="s1" data-section-src-url="/en-US/docs/some-slug?raw=true&amp;section=s1" href="/en-US/docs/some-slug$edit?section=s1&amp;edit_links=true" title="Edit section">Edit</a>Head 1</h1>
            <p>test</p>
            <p>test</p>
            <h2 id="s2"><a class="edit-section" data-section-id="s2" data-section-src-url="/en-US/docs/some-slug?raw=true&amp;section=s2" href="/en-US/docs/some-slug$edit?section=s2&amp;edit_links=true" title="Edit section">Edit</a>Head 2</h2>
            <p>test</p>
            <p>test</p>
            <h3 id="s3"><a class="edit-section" data-section-id="s3" data-section-src-url="/en-US/docs/some-slug?raw=true&amp;section=s3" href="/en-US/docs/some-slug$edit?section=s3&amp;edit_links=true" title="Edit section">Edit</a>Head 3</h3>
            <p>test</p>
            <p>test</p>
        """
        result = (wiki.content
                  .parse(doc_src)
                  .injectSectionEditingLinks('some-slug', 'en-US')
                  .serialize())
        eq_(normalize_html(expected), normalize_html(result))


class AllowedHTMLTests(TestCase):
<<<<<<< HEAD
    def test_allowed_tags(self):
        simple_tags = (
            'div', 'span', 'p', 'h1', 'h2', 'h3', 'h4', 'h5', 'pre',
            'code', 'dl', 'dt', 'dd', 'table',
            'section', 'header', 'footer',
            'nav', 'article', 'aside', 'figure', 'dialog', 'hgroup',
            'mark', 'time', 'meter', 'output', 'progress',
            'audio', 'video', 'details', 'datagrid', 'datalist', 'table',
            'address'
            )

        unclose_tags = ('img', 'input', 'br', 'command')

        specials = (
            # Tables need a full table for bleach's DOM parsing to work properly.
            "<table><thead><tr><th>foo</th></tr></thead><tbody><tr><td>foo</td></tr></tbody></table>",
            )

        for tag in simple_tags:
=======
    simple_tags = (
        'div', 'span', 'p', 'h1', 'h2', 'h3', 'h4', 'h5', 'pre',
        'code', 'dl', 'dt', 'dd', 'table',
        'section', 'header', 'footer',
        'nav', 'article', 'aside', 'figure', 'dialog', 'hgroup',
        'mark', 'time', 'meter', 'output', 'progress',
        'audio', 'video', 'details', 'datagrid', 'datalist', 'table',
        'address'
        )
    
    unclose_tags = ('img', 'input', 'br', 'command')

    special_tags = (
        "<table><thead><tr><th>foo</th></tr></thead><tbody><tr><td>foo</td></tr></tbody></table>",
    )

    special_attributes = (
        '<command id="foo">',
        '<img align="left" alt="picture of foo" class="foo" id="foo" src="foo" title="foo">',
        '<a class="foo" href="foo" id="foo" title="foo">foo</a>',
        '<div class="foo">foo</div>',
        # TODO: Styles have to be cleaned on a case-by-case basis. We
        # need to enumerate the styles we're going to allow, then feed
        # them to bleach.
        # '<span style="font-size: 24px"></span>',
    )
    
    def test_allowed_tags(self):
        for tag in self.simple_tags:
>>>>>>> 824c7e72
            html_str = '<%(tag)s></%(tag)s>' % {'tag': tag}
            eq_(html_str, bleach.clean(html_str, attributes=ALLOWED_ATTRIBUTES,
                                       tags=ALLOWED_TAGS))

<<<<<<< HEAD
        for tag in unclose_tags:
=======
        for tag in self.unclose_tags:
>>>>>>> 824c7e72
            html_str = '<%s>' % tag
            eq_(html_str, bleach.clean(html_str, attributes=ALLOWED_ATTRIBUTES,
                                       tags=ALLOWED_TAGS))
            
<<<<<<< HEAD
        for html_str in specials:
            eq_(html_str, bleach.clean(html_str, attributes=ALLOWED_ATTRIBUTES,
                                       tags=ALLOWED_TAGS))
=======
        for html_str in self.special_tags:
            eq_(html_str, bleach.clean(html_str, attributes=ALLOWED_ATTRIBUTES,
                                       tags=ALLOWED_TAGS))

    def test_allowed_attributes(self):
        for tag in ('div', 'p', 'h1', 'h2', 'h3', 'h4', 'h5', 'pre', 'code', 'dl', 'dt', 'dd',
                    'section', 'header', 'footer', 'nav', 'article', 'aside', 'figure',
                    'dialog', 'hgroup', 'mark', 'time', 'meter', 'output',
                    'progress', 'audio', 'video', 'details', 'datagrid', 'datalist',
                    'address'):
            html_str = '<%(tag)s id="foo"></%(tag)s>' % {'tag': tag}
            eq_(html_str, bleach.clean(html_str, attributes=ALLOWED_ATTRIBUTES,
                                       tags=ALLOWED_TAGS))

        for html_str in self.special_attributes:
            eq_(html_str, bleach.clean(html_str, attributes=ALLOWED_ATTRIBUTES,
                                       tags=ALLOWED_TAGS))
>>>>>>> 824c7e72
<|MERGE_RESOLUTION|>--- conflicted
+++ resolved
@@ -311,27 +311,6 @@
 
 
 class AllowedHTMLTests(TestCase):
-<<<<<<< HEAD
-    def test_allowed_tags(self):
-        simple_tags = (
-            'div', 'span', 'p', 'h1', 'h2', 'h3', 'h4', 'h5', 'pre',
-            'code', 'dl', 'dt', 'dd', 'table',
-            'section', 'header', 'footer',
-            'nav', 'article', 'aside', 'figure', 'dialog', 'hgroup',
-            'mark', 'time', 'meter', 'output', 'progress',
-            'audio', 'video', 'details', 'datagrid', 'datalist', 'table',
-            'address'
-            )
-
-        unclose_tags = ('img', 'input', 'br', 'command')
-
-        specials = (
-            # Tables need a full table for bleach's DOM parsing to work properly.
-            "<table><thead><tr><th>foo</th></tr></thead><tbody><tr><td>foo</td></tr></tbody></table>",
-            )
-
-        for tag in simple_tags:
-=======
     simple_tags = (
         'div', 'span', 'p', 'h1', 'h2', 'h3', 'h4', 'h5', 'pre',
         'code', 'dl', 'dt', 'dd', 'table',
@@ -361,25 +340,15 @@
     
     def test_allowed_tags(self):
         for tag in self.simple_tags:
->>>>>>> 824c7e72
             html_str = '<%(tag)s></%(tag)s>' % {'tag': tag}
             eq_(html_str, bleach.clean(html_str, attributes=ALLOWED_ATTRIBUTES,
                                        tags=ALLOWED_TAGS))
 
-<<<<<<< HEAD
-        for tag in unclose_tags:
-=======
         for tag in self.unclose_tags:
->>>>>>> 824c7e72
             html_str = '<%s>' % tag
             eq_(html_str, bleach.clean(html_str, attributes=ALLOWED_ATTRIBUTES,
                                        tags=ALLOWED_TAGS))
             
-<<<<<<< HEAD
-        for html_str in specials:
-            eq_(html_str, bleach.clean(html_str, attributes=ALLOWED_ATTRIBUTES,
-                                       tags=ALLOWED_TAGS))
-=======
         for html_str in self.special_tags:
             eq_(html_str, bleach.clean(html_str, attributes=ALLOWED_ATTRIBUTES,
                                        tags=ALLOWED_TAGS))
@@ -396,5 +365,4 @@
 
         for html_str in self.special_attributes:
             eq_(html_str, bleach.clean(html_str, attributes=ALLOWED_ATTRIBUTES,
-                                       tags=ALLOWED_TAGS))
->>>>>>> 824c7e72
+                                       tags=ALLOWED_TAGS))