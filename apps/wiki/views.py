from datetime import datetime
import time
import json
from collections import defaultdict
import base64
import httplib
import hashlib
import logging
from urllib import urlencode
from string import ascii_letters

import requests
import bleach

try:
    from functools import wraps
except ImportError:
    from django.utils.functional import wraps

from django.conf import settings
from django.core.exceptions import PermissionDenied
from django.template import RequestContext
from django.core.cache import cache
from django.contrib import messages
from django.http import (HttpResponse, HttpResponseRedirect,
                         HttpResponsePermanentRedirect,
                         Http404, HttpResponseBadRequest)
from django.shortcuts import get_object_or_404, render_to_response
from django.views.decorators.http import (require_GET, require_POST,
                                          require_http_methods, condition)

import constance.config

from waffle.decorators import waffle_flag
from waffle import flag_is_active

import jingo
from tower import ugettext_lazy as _lazy
from tower import ugettext as _

from smuggler.utils import superuser_required
from smuggler.forms import ImportFileForm

from access.decorators import permission_required, login_required
from sumo.helpers import urlparams
from sumo.urlresolvers import Prefixer, reverse
from sumo.utils import paginate, smart_int
from wiki import (DOCUMENTS_PER_PAGE, TEMPLATE_TITLE_PREFIX,
                  KUMASCRIPT_TIMEOUT_ERROR, ReadOnlyException)
from wiki.decorators import check_readonly
from wiki.events import (EditDocumentEvent, ReviewableRevisionInLocaleEvent,
                         ApproveRevisionInLocaleEvent)
from wiki.forms import DocumentForm, RevisionForm, ReviewForm
from wiki.models import (Document, Revision, HelpfulVote, EditorToolbar,
                         DocumentTag, ReviewTag,
                         CATEGORIES,
                         OPERATING_SYSTEMS, GROUPED_OPERATING_SYSTEMS,
                         FIREFOX_VERSIONS, GROUPED_FIREFOX_VERSIONS,
                         REVIEW_FLAG_TAGS_DEFAULT, ALLOWED_ATTRIBUTES,
                         ALLOWED_TAGS, ALLOWED_STYLES,
                         DOCUMENT_LAST_MODIFIED_CACHE_KEY_TMPL,
                         get_current_or_latest_revision)
from wiki.tasks import send_reviewed_notification, schedule_rebuild_kb
import wiki.content

import logging

log = logging.getLogger('k.wiki')


OS_ABBR_JSON = json.dumps(dict([(o.slug, True)
                                for o in OPERATING_SYSTEMS]))
BROWSER_ABBR_JSON = json.dumps(dict([(v.slug, v.show_in_ui)
                                     for v in FIREFOX_VERSIONS]))


def _version_groups(versions):
    """Group versions so browser+version pairs can be mapped to {for} slugs.

    See test_version_groups for an example.

    """
    def split_slug(slug):
        """Given something like fx35, split it into an alphabetic prefix and a
        suffix, returning a 2-tuple like ('fx', '35')."""
        right = slug.lstrip(ascii_letters)
        left_len = len(slug) - len(right)
        return slug[:left_len], slug[left_len:]

    slug_groups = {}
    for v in versions:
        left, right = split_slug(v.slug)
        slug_groups.setdefault(left, []).append((v.max_version, right))
    for g in slug_groups.itervalues():
        g.sort()
    return slug_groups


VERSION_GROUP_JSON = json.dumps(_version_groups(FIREFOX_VERSIONS))

SHOWFOR_DATA = {
    'oses': GROUPED_OPERATING_SYSTEMS,
    'oses_json': OS_ABBR_JSON,
    'browsers': GROUPED_FIREFOX_VERSIONS,
    'browsers_json': BROWSER_ABBR_JSON,
    'version_group_json': VERSION_GROUP_JSON,
}


def process_document_path(func, reverse_name='wiki.document'):
    """Decorator to process document_path into locale and slug, with
    auto-redirect if necessary."""

    # This function takes generic args and kwargs so it can presume as little
    # as possible on the view method signature.
    @wraps(func)
    def process(request, document_path=None, *args, **kwargs):

        if kwargs.get('bypass_process_document_path', False):
            # Support an option to bypass this decorator altogether, so one
            # view can directly call another view.
            del kwargs['bypass_process_document_path']
            return func(request, document_path, *args, **kwargs)

        document_slug, document_locale = None, None
        if document_path:

            # Parse the document path into locale and slug.
            document_locale, document_slug, needs_redirect = (Document
                    .locale_and_slug_from_path(document_path, request))

            # Add check for "local" URL, remove trailing slash
            slug_length = len(document_slug)
            if slug_length and document_slug[slug_length - 1] == '/':
                needs_redirect = True
                document_slug = document_slug.rstrip('/')

            if request.GET.get('raw', False) is not False:
                # HACK: There are and will be a lot of kumascript templates
                # based on legacy DekiScript which will attempt to request
                # old-style URLs. Skip 301 redirects for raw content.
                needs_redirect = False

            if needs_redirect:
                # This catches old MindTouch locales, missing locale, and a few
                # other cases to fire off a 301 Moved permanent redirect.
                url = reverse('wiki.document', locale=document_locale,
                              args=[document_slug])
                url = urlparams(url, query_dict=request.GET)
                return HttpResponsePermanentRedirect(url)

        # Set the kwargs that decorated methods will expect.
        kwargs['document_slug'] = document_slug
        kwargs['document_locale'] = document_locale
        return func(request, *args, **kwargs)

    return process


def _document_last_modified(request, document_slug, document_locale):
    """Utility function to derive the last modified timestamp of a document.
    Mainly for the @condition decorator."""
    nk = u'/'.join((document_locale, document_slug))
    nk_hash = hashlib.md5(nk.encode('utf8')).hexdigest()
    cache_key = DOCUMENT_LAST_MODIFIED_CACHE_KEY_TMPL % nk_hash
    try:
        last_mod = cache.get(cache_key)
        if not last_mod:
            doc = Document.objects.get(locale=document_locale,
                                       slug=document_slug)

            # Convert python datetime to Unix epoch seconds. This is more
            # easily digested by the cache, and is more compatible with other
            # services that might spy on Kuma's cache entries (eg. KumaScript)
            last_mod = doc.modified.strftime('%s')
            cache.set(cache_key, last_mod)

        # Convert the cached Unix epoch seconds back to Python datetime
        return datetime.fromtimestamp(float(last_mod))

    except Document.DoesNotExist:
        return None


@waffle_flag('kumawiki')
@require_http_methods(['GET', 'HEAD'])
@process_document_path
@condition(last_modified_func=_document_last_modified)
def document(request, document_slug, document_locale):
    """View a wiki document."""
    fallback_reason = None
    # If a slug isn't available in the requested locale, fall back to en-US:
    try:
        doc = Document.objects.get(locale=document_locale, slug=document_slug)
        if (not doc.current_revision and doc.parent and
            doc.parent.current_revision):
            # This is a translation but its current_revision is None
            # and OK to fall back to parent (parent is approved).
            fallback_reason = 'translation_not_approved'
        elif not doc.current_revision:
            # No current_revision, no parent with current revision, so
            # nothing to show.
            fallback_reason = 'no_content'

    except Document.DoesNotExist:
        try:
            # Look in default language:
            doc = Document.objects.get(locale=settings.WIKI_DEFAULT_LANGUAGE,
                                       slug=document_slug)

            # If there's a translation to the requested locale, take it:
            translation = doc.translated_to(document_locale)
            if translation and translation.current_revision:
                url = translation.get_absolute_url()
                url = urlparams(url, query_dict=request.GET)
                return HttpResponseRedirect(url)
            elif translation and doc.current_revision:
                # Found a translation but its current_revision is None
                # and OK to fall back to parent (parent is approved).
                fallback_reason = 'translation_not_approved'
            elif doc.current_revision:
                # There is no translation
                # and OK to fall back to parent (parent is approved).
                fallback_reason = 'no_translation'

        except Document.DoesNotExist:

            # If any of these parameters are present, throw a real 404.
            if (request.GET.get('raw', False) is not False or
                request.GET.get('include', False) is not False or
                request.GET.get('nocreate', False) is not False):
                raise Http404

            # The user may be trying to create a child page If a parent exists
            # for this document, redirect them to the "Create" page
            try:
                parent_slug = document_slug.split('/')
                new_child_slug = parent_slug.pop()
                parent_slug = '/'.join(parent_slug)

                parent_doc = Document.objects.get(locale=document_locale,
                                                  slug=parent_slug,
                                                  is_template=0)

                # Redirect to create page with parent ID
                url = reverse('wiki.new_document', locale=document_locale)
                url = urlparams(url, parent=parent_doc.id, slug=new_child_slug)
                return HttpResponseRedirect(url)

            except Document.DoesNotExist:
                raise Http404

    # Obey explicit redirect pages:
    # Don't redirect on redirect=no (like Wikipedia), so we can link from a
    # redirected-to-page back to a "Redirected from..." link, so you can edit
    # the redirect.
    redirect_url = (None if request.GET.get('redirect') == 'no'
                    else doc.redirect_url())
    if redirect_url:
        url = urlparams(redirect_url, query_dict=request.GET,
                        redirectslug=doc.slug, redirectlocale=doc.locale)
        return HttpResponseRedirect(url)

    # Get "redirected from" doc if we were redirected:
    redirect_slug = request.GET.get('redirectslug')
    redirect_locale = request.GET.get('redirectlocale')
    redirected_from = None
    if redirect_slug and redirect_locale:
        try:
            redirected_from = Document.objects.get(locale=redirect_locale,
                                                   slug=redirect_slug)
        except Document.DoesNotExist:
            pass

    # Utility to set common headers used by all response exit points
    response_headers = dict()

    def set_common_headers(r):
        if doc.current_revision:
            r['x-kuma-revision'] = doc.current_revision.id
        # Finally, set any extra headers. update() doesn't work here.
        for k, v in response_headers.items():
            r[k] = v
        return r

    related = doc.related_documents.order_by('-related_to__in_common')[0:5]

    # Get the contributors. (To avoid this query, we could render the
    # the contributors right into the Document's html field.)
    # NOTE: .only() avoids a memcache object-too-large error for large wiki
    # pages when an attempt is made to cache all revisions
    contributors = set([r.creator for r in doc.revisions
                                            .filter(is_approved=True)
                                            .only('creator')
                                            .select_related('creator')])
    # TODO: Port this kitsune feature over, eventually:
    #     https://github.com/jsocol/kitsune/commit/
    #       f1ebb241e4b1d746f97686e65f49e478e28d89f2

    # Grab some parameters that affect output
    section_id = request.GET.get('section', None)
    show_raw = request.GET.get('raw', False) is not False
    is_include = request.GET.get('include', False) is not False
    need_edit_links = request.GET.get('edit_links', False) is not False

    # Grab the document HTML as a fallback, then attempt to use kumascript:
    doc_html, ks_errors = doc.html, None
    if _run_kumascript(doc, request):
        resp_body, resp_errors = _perform_kumascript_request(
                request, response_headers, doc, document_locale, document_slug)
        if resp_body:
            doc_html = resp_body
        if resp_errors:
            ks_errors = resp_errors

    toc_html = None
    if not doc.is_template:

        # Start applying some filters to the document HTML
        tool = wiki.content.parse(doc_html)
        doc_html = tool.serialize()
        # Generate a TOC for the document using the sections provided by
        # SectionEditingLinks
        if doc.show_toc and not show_raw:
            toc_html = wiki.content.parse(doc_html).filter(
                wiki.content.SectionTOCFilter).serialize()

        # If a section ID is specified, extract that section.
        if section_id:
            tool.extractSection(section_id)

        # If this user can edit the document, inject some section editing
        # links.
        if ((need_edit_links or not show_raw) and
                request.user.is_authenticated() and
                doc.allows_revision_by(request.user)):
            tool.injectSectionEditingLinks(doc.full_path, doc.locale)

        doc_html = tool.serialize()

        # If this is an include, filter out the class="noinclude" blocks.
        if is_include:
            doc_html = (wiki.content.filter_out_noinclude(doc_html))

    # if ?raw parameter is supplied, then we respond with raw page source
    # without template wrapping or edit links. This is also permissive for
    # iframe inclusion
    if show_raw:
        response = HttpResponse(doc_html)
        response['x-frame-options'] = 'Allow'
        if doc.is_template:
            # Treat raw, un-bleached template source as plain text, not HTML.
            response['Content-Type'] = 'text/plain; charset=utf-8'
        return set_common_headers(response)

    data = {'document': doc, 'document_html': doc_html, 'toc_html': toc_html,
            'redirected_from': redirected_from,
            'related': related, 'contributors': contributors,
            'fallback_reason': fallback_reason,
            'kumascript_errors': ks_errors}
    data.update(SHOWFOR_DATA)

    response = jingo.render(request, 'wiki/document.html', data)
    # FIXME: For some reason, the ETag isn't coming through here.
    return set_common_headers(response)


def _build_kumascript_cache_keys(document_locale, document_slug):
    """Build the cache keys used for Kumascript"""
    path_hash = hashlib.md5((u'%s/%s' % (document_locale, document_slug))
                            .encode('utf8'))
    cache_key = 'kumascript:%s:%s' % (path_hash.hexdigest(), '%s')
    ck_etag = cache_key % 'etag'
    ck_modified = cache_key % 'modified'
    ck_body = cache_key % 'body'
    ck_errors = cache_key % 'errors'
    return (ck_etag, ck_modified, ck_body, ck_errors)


def _invalidate_kumascript_cache(document):
    """Invalidate the cached kumascript response for a given document"""
    if constance.config.KUMASCRIPT_TIMEOUT == 0:
        # Do nothing if kumascript is disabled
        return
    cache.delete_many(_build_kumascript_cache_keys(document.slug,
                                                   document.locale))


def _run_kumascript(doc, request):
    """
    We'll make a request to kumascript for macro evaluation only if:
      * The service isn't disabled with a timeout of 0
      * The request has *not* asked for raw source
        (eg. ?raw)
      * The request has *not* asked for no macro evaluation
        (eg. ?nomacros)
      * The request *has* asked for macro evaluation
        (eg. ?raw&macros)
    """
    show_raw = request.GET.get('raw', False) is not False
    no_macros = request.GET.get('nomacros', False) is not False
    force_macros = request.GET.get('macros', False) is not False
    is_template = False
    if doc:
        is_template = doc.is_template
    return (constance.config.KUMASCRIPT_TIMEOUT > 0 and
            not is_template and
            (force_macros or (not no_macros and not show_raw)))


def _process_kumascript_body(response):
    # HACK: Assume we're getting UTF-8, which we should be.
    # TODO: Better solution would be to upgrade the requests module
    # in vendor from 0.6.1 to at least 0.10.6, and use resp.text,
    # which does auto-detection. But, that will break things.
    resp_body = response.read().decode('utf8')

    # We defer bleach sanitation of kumascript content all the way
    # through editing, source display, and raw output. But, we still
    # want sanitation, so it finally gets picked up here.
    resp_body = bleach.clean(
        resp_body, attributes=ALLOWED_ATTRIBUTES, tags=ALLOWED_TAGS,
        styles=ALLOWED_STYLES, strip_comments=False
    )
    return resp_body


def _process_kumascript_errors(response):
    """Attempt to decode any FireLogger-style error messages in the response
    from kumascript."""
    resp_errors = []
    try:
        # Extract all the log packets from headers.
        fl_packets = defaultdict(dict)
        for k, v in response.headers.items():
            if not k.lower().startswith('firelogger-'):
                continue
            _, packet_id, seq = k.split('-', 3)
            fl_packets[packet_id][seq] = v

        # The FireLogger spec allows for multiple "packets". But,
        # kumascript only ever sends the one, so flatten all messages.
        fl_msgs = []
        for id, contents in fl_packets.items():
            seqs = sorted(contents.keys(), key=int)
            d_b64 = "\n".join(contents[x] for x in seqs)
            d_json = base64.decodestring(d_b64)
            packet = json.loads(d_json)
            fl_msgs.extend(packet['logs'])

        if len(fl_msgs):
            resp_errors = fl_msgs

    except Exception, e:
        resp_errors = [
            {"level": "error",
              "message": "Problem parsing errors: %s" % e,
              "args": ["ParsingError"]}
        ]
    return resp_errors


def _add_kumascript_env_headers(headers, env_vars):
    # Encode the vars as kumascript headers, as base64 JSON-encoded values.
    headers.update(dict(
        ('x-kumascript-env-%s' % k, base64.b64encode(json.dumps(v)))
        for k, v in env_vars.items()
    ))
    return headers


def _perform_kumascript_post(request, content):
    ks_url = settings.KUMASCRIPT_URL_TEMPLATE.format(path='')
    headers = {
        'X-FireLogger': '1.2',
    }
    env_vars = dict(
        url=request.build_absolute_uri('/'),
    )
    _add_kumascript_env_headers(headers, env_vars)
    resp = requests.post(ks_url, timeout=constance.config.KUMASCRIPT_TIMEOUT,
                        data=content, headers=headers)
    if resp:
        resp_body = _process_kumascript_body(resp)
        resp_errors = _process_kumascript_errors(resp)
        return resp_body, resp_errors
    else:
        resp_errors = KUMASCRIPT_TIMEOUT_ERROR
        return content, resp_errors


def _perform_kumascript_request(request, response_headers, document,
                                document_locale, document_slug):
    """Perform a kumascript GET request for a document locale and slug.

    This is broken out into its own utility function, both to make the view
    method simpler and to make it easy to mock out in testing.
    """
    resp_body, resp_errors = None, None

    try:
        url_tmpl = settings.KUMASCRIPT_URL_TEMPLATE
        url = unicode(url_tmpl).format(path=u'%s/%s' %
                                       (document_locale, document_slug))

        ck_etag, ck_modified, ck_body, ck_errors = (
                _build_kumascript_cache_keys(document_slug, document_locale))

        # Default to the configured max-age for cache control.
        max_age = constance.config.KUMASCRIPT_MAX_AGE
        cache_control = 'max-age=%s' % max_age

        # TODO: Wrap this in a waffle flag for primitive access control?
        if request.user.is_authenticated():
            # Restricting to auth'd users places a speed bump on end-user
            # triggered cache invalidation.
            ua_cc = request.META.get('HTTP_CACHE_CONTROL')

            if ua_cc == 'no-cache':
                # Firefox issues no-cache on shift-reload, so this lets
                # end-users trigger cache invalidation. kumascript will react
                # to no-cache by reloading both document and template sources
                # from Kuma.
                cache_control = 'no-cache'

            elif ua_cc == 'max-age=0':
                # Firefox sends Cache-Control: max-age=0 on reload. kumascript
                # will react to max-age=0 by reloading just the document source
                # from Kuma and use cached templates. (pending bug 730715)
                cache_control = 'max-age=0'

        headers = {
            'X-FireLogger': '1.2',
            'Cache-Control': cache_control
        }

        # Assemble some KumaScript env vars
        # TODO: See dekiscript vars for future inspiration
        # http://developer.mindtouch.com/en/docs/DekiScript/Reference/
        #   Wiki_Functions_and_Variables
        path = document.get_absolute_url()
        env_vars = dict(
            path=path,
            url=request.build_absolute_uri(path),
            id=document.pk,
            locale=document.locale,
            title=document.title,
            slug=document.slug,
            tags=[x.name for x in document.tags.all()],
            modified=time.mktime(document.modified.timetuple()),
            cache_control=cache_control,
        )
        _add_kumascript_env_headers(headers, env_vars)

        # Set up for conditional GET, if we have the details cached.
        c_meta = cache.get_many([ck_etag, ck_modified])
        if ck_etag in c_meta:
            headers['If-None-Match'] = c_meta[ck_etag]
        if ck_modified in c_meta:
            headers['If-Modified-Since'] = c_meta[ck_modified]

        # Finally, fire off the request.
        resp = requests.get(url, headers=headers,
            timeout=constance.config.KUMASCRIPT_TIMEOUT)

        if resp.status_code == 304:
            # Conditional GET was a pass, so use the cached content.
            c_result = cache.get_many([ck_body, ck_errors])
            resp_body = c_result.get(ck_body, '').decode('utf-8')
            resp_errors = c_result.get(ck_errors, None)

            # Set a header so we can see what happened in caching.
            response_headers['X-Kumascript-Caching'] = (
                    '304 Not Modified, Age: %s' % resp.headers.get('age', 0))

        elif resp.status_code == 200:
            resp_body = _process_kumascript_body(resp)
            resp_errors = _process_kumascript_errors(resp)

            # Set a header so we can see what happened in caching.
            response_headers['X-Kumascript-Caching'] = (
                    '200 OK, Age: %s' % resp.headers.get('age', 0))

            # Cache the request for conditional GET, but use the max_age for
            # the cache timeout here too.
            cache.set(ck_etag, resp.headers.get('etag'),
                      timeout=max_age)
            cache.set(ck_modified, resp.headers.get('last-modified'),
                      timeout=max_age)
            cache.set(ck_body, resp_body.encode('utf-8'),
                      timeout=max_age)
            if resp_errors:
                cache.set(ck_errors, resp_errors, timeout=max_age)

        elif resp.status_code == None:
            resp_errors = KUMASCRIPT_TIMEOUT_ERROR

        else:
            resp_errors = [
                {"level": "error",
                  "message": "Unexpected response from Kumascript service: %s"
                             % resp.status_code,
                  "args": ["UnknownError"]}
            ]

    except Exception, e:
        # Last resort: Something went really haywire. Kumascript server died
        # mid-request, or something. Try to report at least some hint.
        resp_errors = [
            {"level": "error",
             "message": "Kumascript service failed unexpectedly: %s" % type(e),
             "args": ["UnknownError"]}
        ]

    return (resp_body, resp_errors)


@waffle_flag('kumawiki')
@process_document_path
def revision(request, document_slug, document_locale, revision_id):
    """View a wiki document revision."""
    rev = get_object_or_404(Revision, pk=revision_id,
                            document__slug=document_slug)
    data = {'document': rev.document, 'revision': rev}
    data.update(SHOWFOR_DATA)
    return jingo.render(request, 'wiki/revision.html', data)


@waffle_flag('kumawiki')
@require_GET
def list_documents(request, category=None, tag=None):
    """List wiki documents."""
    category_id = None
    if category:
        try:
            category_id = int(category)
        except ValueError:
            raise Http404
        try:
            category = unicode(dict(CATEGORIES)[category_id])
        except KeyError:
            raise Http404

    # Taggit offers a slug - but use name here, because the slugification
    # stinks and is hard to customize.
    tag_obj = tag and get_object_or_404(DocumentTag, name=tag) or None
    docs = Document.objects.filter_for_list(locale=request.locale,
                                             category=category_id,
                                             tag=tag_obj)
    docs = paginate(request, docs, per_page=DOCUMENTS_PER_PAGE)
    return jingo.render(request, 'wiki/list_documents.html',
                        {'documents': docs,
                         'category': category,
                         'tag': tag})


@waffle_flag('kumawiki')
@require_GET
def list_documents_for_review(request, tag=None):
    """Lists wiki documents with revisions flagged for review"""
    tag_obj = tag and get_object_or_404(ReviewTag, name=tag) or None
    docs = paginate(request, Document.objects.filter_for_review(tag=tag_obj),
                    per_page=DOCUMENTS_PER_PAGE)
    return jingo.render(request, 'wiki/list_documents_for_review.html',
                        {'documents': docs,
                         'tag': tag_obj,
                         'tag_name': tag})


@waffle_flag('kumawiki')
@login_required
@check_readonly
def new_document(request):
    """Create a new wiki document."""
    initial_parent_id = request.GET.get('parent', '')

    initial_slug = request.GET.get('slug', '')
    if not Document.objects.allows_add_by(request.user, initial_slug):
        # Try to head off disallowed Template:* creation, right off the bat
        raise PermissionDenied

    is_template = initial_slug.startswith(TEMPLATE_TITLE_PREFIX)

    # If a parent ID is provided via GET, confirm it exists
    parent_slug = ''
    parent_path = ''
    if initial_parent_id:
        try:
            parent_doc = Document.objects.get(pk=initial_parent_id)
            parent_slug = parent_doc.slug
            parent_path = request.build_absolute_uri(parent_doc.get_absolute_url())
        except Document.DoesNotExist:
            parent_slug = ''

    if request.method == 'GET':

        initial_data = {}

        if parent_slug:
            initial_data['parent_topic'] = initial_parent_id

        if initial_slug:
            initial_data['title'] = initial_slug
            initial_data['slug'] = initial_slug

        if is_template:
            review_tags = ('template',)
        else:
            review_tags = REVIEW_FLAG_TAGS_DEFAULT

        doc_form = DocumentForm(initial=initial_data)

        rev_form = RevisionForm(initial={
            'slug': initial_slug,
            'title': initial_slug,
            'review_tags': review_tags,
            'show_toc': True
        })

        return jingo.render(request, 'wiki/new_document.html',
                            {'is_template': is_template,
                             'parent_slug': parent_slug,
                             'parent_id': initial_parent_id,
                             'document_form': doc_form,
                             'revision_form': rev_form,
                             'parent_path': parent_path})

    post_data = request.POST.copy()
    post_data.update({'locale': request.locale})

    # Prefix this new doc's slug with the parent document's slug.
    if parent_slug:
        post_data.update({'slug': parent_slug + '/' + post_data['slug']})

    doc_form = DocumentForm(post_data)
    rev_form = RevisionForm(post_data)

    if doc_form.is_valid() and rev_form.is_valid():
        slug = doc_form.cleaned_data['slug']
        if not Document.objects.allows_add_by(request.user, slug):
            raise PermissionDenied

        doc = doc_form.save(None)
        _save_rev_and_notify(rev_form, request.user, doc)
        if doc.current_revision.is_approved:
            view = 'wiki.document'
        else:
            view = 'wiki.document_revisions'
        return HttpResponseRedirect(reverse(view,
                                    args=[doc.full_path]))

    return jingo.render(request, 'wiki/new_document.html',
                        {'is_template': is_template,
                         'document_form': doc_form,
                         'revision_form': rev_form})


@waffle_flag('kumawiki')
@require_http_methods(['GET', 'POST'])
@login_required  # TODO: Stop repeating this knowledge here and in
                 # Document.allows_editing_by.
@process_document_path
@check_readonly
def edit_document(request, document_slug, document_locale, revision_id=None):
    """Create a new revision of a wiki document, or edit document metadata."""
    doc = get_object_or_404(
        Document, locale=document_locale, slug=document_slug)
    user = request.user

    # If this document has a parent, then the edit is handled by the
    # translate view. Pass it on.
    if doc.parent and doc.parent.id != doc.id:
        return translate(request, doc.parent.slug, doc.locale, revision_id,
                         bypass_process_document_path=True)
    if revision_id:
        rev = get_object_or_404(Revision, pk=revision_id, document=doc)
    else:
        rev = doc.current_revision or doc.revisions.order_by('-created',
                                                             '-id')[0]

    # Keep hold of the full post slug
    full_slug = rev.slug
    slug_split = full_slug.split('/')
    # Update the slug, removing the parent path, and
    # *only* using the last piece.
    # This is only for the edit form.
    rev.slug = slug_split[-1]
    # Keep a parent slug
    # Create the slug prefix from the parent string
    slug_split.pop()

    section_id = request.GET.get('section', None)
    disclose_description = bool(request.GET.get('opendescription'))

    doc_form = rev_form = None
    if doc.allows_revision_by(user):
        rev_form = RevisionForm(instance=rev,
                                initial={'based_on': rev.id,
                                         'current_rev': rev.id,
                                         'comment': ''},
                                section_id=section_id)
    if doc.allows_editing_by(user):
        doc_form = DocumentForm(initial=_document_form_initial(doc))

    if request.method == 'GET':
        if not (rev_form or doc_form):
            # You can't do anything on this page, so get lost.
            raise PermissionDenied

    else:  # POST

        is_iframe_target = request.GET.get('iframe', False)
        is_raw = request.GET.get('raw', False)
        need_edit_links = request.GET.get('edit_links', False)

        # Comparing against localized names for the Save button bothers me, so
        # I embedded a hidden input:
        which_form = request.POST.get('form')

        if which_form == 'doc':
            if doc.allows_editing_by(user):
                post_data = request.POST.copy()

                if 'slug' in post_data:  # if a section edit
                    slug_split.append(post_data['slug'])
                    post_data['slug'] = '/'.join(slug_split)

                post_data.update({'locale': document_locale})
                doc_form = DocumentForm(post_data, instance=doc)
                if doc_form.is_valid():
                    # Get the possibly new slug for the imminent redirection:
                    doc = doc_form.save(None)
                    _invalidate_kumascript_cache(doc)

                    # Do we need to rebuild the KB?
                    _maybe_schedule_rebuild(doc_form)

                    if is_iframe_target:
                        # TODO: Does this really need to be a template? Just
                        # shoehorning data into a single HTML element.
                        response = HttpResponse("""
                            <span id="iframe-response"
                                  data-status="OK"
                                  data-current-revision="%s">OK</span>
                        """ % doc.current_revision.id)
                        response['x-frame-options'] = 'SAMEORIGIN'
                        return response

                    return HttpResponseRedirect(
                        urlparams(reverse('wiki.edit_document',
                                          args=[doc.full_path]),
                                  opendescription=1))
                disclose_description = True
            else:
                raise PermissionDenied

        elif which_form == 'rev':
            if not doc.allows_revision_by(user):
                raise PermissionDenied
            else:

                post_data = request.POST.copy()
                if 'slug' in post_data:
                    slug_split.append(post_data['slug'])
                    post_data['slug'] = '/'.join(slug_split)

                rev_form = RevisionForm(post_data,
                                        is_iframe_target=is_iframe_target,
                                        section_id=section_id)
                rev_form.instance.document = doc  # for rev_form.clean()

                # Come up with the original revision to which these changes
                # would be applied.
                orig_rev_id = request.POST.get('current_rev', False)
                if False == orig_rev_id:
                    orig_rev = None
                else:
                    orig_rev = Revision.objects.get(pk=orig_rev_id)

                # Get the document's actual current revision.
                curr_rev = doc.current_revision

                if not rev_form.is_valid():

                    # Was there a mid-air collision?
                    if 'current_rev' in rev_form._errors:
                        # Jump out to a function to escape indentation hell
                        return _edit_document_collision(
                                request, orig_rev, curr_rev, is_iframe_target,
                                is_raw, rev_form, doc_form, section_id,
                                rev, doc)

                else:
                    _save_rev_and_notify(rev_form, user, doc)

                    if is_iframe_target:
                        # TODO: Does this really need to be a template? Just
                        # shoehorning data into a single HTML element.
                        response = HttpResponse("""
                            <span id="iframe-response"
                                  data-status="OK"
                                  data-current-revision="%s">OK</span>
                        """ % doc.current_revision.id)
                        response['x-frame-options'] = 'SAMEORIGIN'
                        return response

                    if (is_raw and orig_rev is not None and
                            curr_rev.id != orig_rev.id):
                        # If this is the raw view, and there was an original
                        # revision, but the original revision differed from the
                        # current revision at start of editing, we should tell
                        # the client to refresh the page.
                        response = HttpResponse('RESET')
                        response.status_code = 205
                        response['x-frame-options'] = 'SAMEORIGIN'
                        return response

                    if rev_form.instance.is_approved:
                        view = 'wiki.document'
                    else:
                        view = 'wiki.document_revisions'

                    # Construct the redirect URL, adding any needed parameters
                    url = reverse(view, args=[doc.full_path],
                                  locale=doc.locale)
                    params = {}
                    if is_raw:
                        params['raw'] = 'true'
                        if need_edit_links:
                            # Only need to carry over ?edit_links with ?raw,
                            # because they're on by default in the normal UI
                            params['edit_links'] = 'true'
                        if section_id:
                            # If a section was edited, and we're using the raw
                            # content API, constrain to that section.
                            params['section'] = section_id
                    if params:
                        url = '%s?%s' % (url, urlencode(params))
                    if not is_raw and section_id:
                        # If a section was edited, jump to the section anchor
                        # if we're not getting raw content.
                        url = '%s#%s' % (url, section_id)

                    return HttpResponseRedirect(url)

    parent_path = ''
    if slug_split:
        parent_slug = '/'.join(slug_split)

    if doc.parent_topic_id:
        parent_doc = Document.objects.get(pk=doc.parent_topic_id)
        parent_path = request.build_absolute_uri(parent_doc.get_absolute_url())

    return jingo.render(request, 'wiki/edit_document.html',
                        {'revision_form': rev_form,
                         'document_form': doc_form,
                         'section_id': section_id,
                         'disclose_description': disclose_description,
                         'parent_slug': '/'.join(slug_split),
                         'parent_path': parent_path,
                         'revision': rev,
                         'document': doc})


def _edit_document_collision(request, orig_rev, curr_rev, is_iframe_target,
                             is_raw, rev_form, doc_form, section_id, rev, doc):
    """Handle when a mid-air collision is detected upon submission"""

    # Process the content as if it were about to be saved, so that the
    # html_diff is close as possible.
    content = (wiki.content
                .parse(request.POST['content'])
                .injectSectionIDs()
                .serialize())

    # Process the original content for a diff, extracting a section if we're
    # editing one.
    if (doc.is_template):
        curr_content = curr_rev.content
    else:
        tool = wiki.content.parse(curr_rev.content)
        tool.injectSectionIDs()
        if section_id:
            tool.extractSection(section_id)
        curr_content = tool.serialize()

    if is_raw:
        # When dealing with the raw content API, we need to signal the conflict
        # differently so the client-side can escape out to a conflict
        # resolution UI.
        response = HttpResponse('CONFLICT')
        response.status_code = 409
        response['x-frame-options'] = 'SAMEORIGIN'
        return response

    # Make this response iframe-friendly so we can hack around the
    # save-and-edit iframe button
    response = jingo.render(request, 'wiki/edit_document.html',
                            {'collision': True,
                             'revision_form': rev_form,
                             'document_form': doc_form,
                             'content': content,
                             'current_content': curr_content,
                             'section_id': section_id,
                             'original_revision': orig_rev,
                             'current_revision': curr_rev,
                             'revision': rev,
                             'document': doc})

    response['x-frame-options'] = 'SAMEORIGIN'
    return response


@waffle_flag('kumawiki')
def ckeditor_config(request):
    """Return ckeditor config from database"""
    default_config = EditorToolbar.objects.filter(name='default').all()
    if len(default_config) > 0:
        code = default_config[0].code
    else:
        code = ''
    context = {'editor_config': code}
    return jingo.render(request, 'wiki/ckeditor_config.js', context,
                       mimetype="application/x-javascript")


@waffle_flag('kumawiki')
@login_required
@require_POST
def preview_revision(request):
    """Create an HTML fragment preview of the posted wiki syntax."""
    wiki_content = request.POST.get('content', '')
    kumascript_errors = []
    doc = None
    if request.POST.get('doc_id', False):
        doc = Document.objects.get(id=request.POST.get('doc_id'))

    if _run_kumascript(doc, request):
        wiki_content, kumascript_errors = _perform_kumascript_post(
                                                                request,
                                                                wiki_content)
    # TODO: Get doc ID from JSON.
    data = {'content': wiki_content, 'title': request.POST.get('title', ''),
            'kumascript_errors': kumascript_errors}
    #data.update(SHOWFOR_DATA)
    return jingo.render(request, 'wiki/preview.html', data)


@waffle_flag('kumawiki')
@login_required
@require_GET
def autosuggest_documents(request):
    """Returns the closest title matches for front-end autosuggests"""
    partial_title = request.GET.get('term', '')

    # TODO: isolate to just approved docs?
    docs = (Document.objects.filter(title__icontains=partial_title,
                                    is_template=0,
                                    locale=request.locale).
<<<<<<< HEAD
                             exclude(title__iregex=r'Redirect [0-9]+$').
                             exclude(html__iregex=r'^(<p>)?REDIRECT').  #Legacy redirect
=======
                             exclude(title__iregex=r'Redirect [0-9]+$').  # New redirect pattern
                             exclude(slug__icontains='Talk:').  # Remove old talk pages
>>>>>>> 21c00444
                             order_by('title'))

    docs_list = []
    for d in docs:
        doc_info = {
            'title': d.title,
            'label': d.title,
            'href':  d.get_absolute_url()
        }
        docs_list.append(doc_info)

    data = json.dumps(docs_list)
    return HttpResponse(data, mimetype='application/json')


@waffle_flag('kumawiki')
@require_GET
@process_document_path
def document_revisions(request, document_slug, document_locale):
    """List all the revisions of a given document."""
    doc = get_object_or_404(
        Document, locale=document_locale, slug=document_slug)
    # Grab revisions, but defer summary and content because they can lead to
    # attempts to cache more than memcached allows.
    revs = (Revision.objects.filter(document=doc)
                .defer('summary', 'content')
                .order_by('-created', '-id'))

    # Ensure the current revision appears at the top, no matter where it
    # appears in the order.
    curr_id = doc.current_revision.id
    revs_out = [r for r in revs if r.id == curr_id]
    revs_out.extend([r for r in revs if r.id != curr_id])

    return jingo.render(request, 'wiki/document_revisions.html',
                        {'revisions': revs_out, 'document': doc})


@waffle_flag('kumawiki')
@login_required
@permission_required('wiki.review_revision')
@process_document_path
def review_revision(request, document_slug, document_locale, revision_id):
    """Review a revision of a wiki document."""
    rev = get_object_or_404(Revision, pk=revision_id,
                            document__slug=document_slug)
    doc = rev.document
    form = ReviewForm()

    if request.method == 'POST':
        form = ReviewForm(request.POST)
        if form.is_valid() and not rev.reviewed:
            # Don't allow revisions to be reviewed twice
            rev.is_approved = 'approve' in request.POST
            rev.reviewer = request.user
            rev.reviewed = datetime.now()
            if form.cleaned_data['significance']:
                rev.significance = form.cleaned_data['significance']
            rev.save()

            # Send an email (not really a "notification" in the sense that
            # there's a Watch table entry) to revision creator.
            msg = form.cleaned_data['comment']
            send_reviewed_notification.delay(rev, doc, msg)

            # If approved, send approved notification
            ApproveRevisionInLocaleEvent(rev).fire(exclude=rev.creator)

            # Schedule KB rebuild?
            schedule_rebuild_kb()

            return HttpResponseRedirect(reverse('wiki.document_revisions',
                                                args=[document.full_path]))

    if doc.parent:  # A translation
        parent_revision = get_current_or_latest_revision(doc.parent)
        template = 'wiki/review_translation.html'
    else:
        parent_revision = None
        template = 'wiki/review_revision.html'

    data = {'revision': rev, 'document': doc, 'form': form,
            'parent_revision': parent_revision}
    data.update(SHOWFOR_DATA)
    return jingo.render(request, template, data)


@waffle_flag('kumawiki')
@require_GET
@process_document_path
def compare_revisions(request, document_slug, document_locale):
    """Compare two wiki document revisions.

    The ids are passed as query string parameters (to and from).

    """
    doc = get_object_or_404(
        Document, locale=document_locale, slug=document_slug)
    if 'from' not in request.GET or 'to' not in request.GET:
        raise Http404

    from_id = smart_int(request.GET.get('from'))
    to_id = smart_int(request.GET.get('to'))
    revision_from = get_object_or_404(Revision, document=doc, id=from_id)
    revision_to = get_object_or_404(Revision, document=doc, id=to_id)

    return jingo.render(request, 'wiki/compare_revisions.html',
                        {'document': doc, 'revision_from': revision_from,
                         'revision_to': revision_to})


@waffle_flag('kumawiki')
@login_required
@process_document_path
def select_locale(request, document_slug, document_locale):
    """Select a locale to translate the document to."""
    doc = get_object_or_404(
        Document, locale=document_locale, slug=document_slug)
    return jingo.render(request, 'wiki/select_locale.html', {'document': doc})


@waffle_flag('kumawiki')
@require_http_methods(['GET', 'POST'])
@login_required
@process_document_path
@check_readonly
def translate(request, document_slug, document_locale, revision_id=None):
    """Create a new translation of a wiki document.

    * document_slug is for the default locale
    * translation is to the request locale

    """
    # TODO: Refactor this view into two views? (new, edit)
    # That might help reduce the headache-inducing branchiness.
    parent_doc = get_object_or_404(
        Document, locale=settings.WIKI_DEFAULT_LANGUAGE, slug=document_slug)
    user = request.user

    if not revision_id:
        # HACK: Seems weird, but sticking the translate-to locale in a query
        # param is the best way to avoid the MindTouch-legacy locale
        # redirection logic.
        document_locale = request.REQUEST.get('tolocale',
                                              settings.WIKI_DEFAULT_LANGUAGE)

    # Handle parent slug
    full_parent_slug = document_slug
    parent_slug_split = full_parent_slug.split('/')
    specific_slug = parent_slug_split[-1]
    parent_slug_split.pop()
    parent_slug = '/'.join(parent_slug_split)

    if settings.WIKI_DEFAULT_LANGUAGE == document_locale:
        # Don't translate to the default language.
        return HttpResponseRedirect(reverse(
            'wiki.edit_document', locale=settings.WIKI_DEFAULT_LANGUAGE,
            args=[parent_doc.full_path]))

    if not parent_doc.is_localizable:
        message = _lazy(u'You cannot translate this document.')
        return jingo.render(request, 'handlers/400.html',
                            {'message': message}, status=400)

    if revision_id:
        initial_rev = get_object_or_404(Revision, pk=revision_id)

    based_on_rev = get_current_or_latest_revision(parent_doc,
                                                  reviewed_only=False)

    disclose_description = bool(request.GET.get('opendescription'))

    try:
        doc = parent_doc.translations.get(locale=document_locale)
    except Document.DoesNotExist:
        doc = None
        disclose_description = True

    user_has_doc_perm = ((not doc) or (doc and doc.allows_editing_by(user)))
    user_has_rev_perm = ((not doc) or (doc and doc.allows_revision_by(user)))
    if not user_has_doc_perm and not user_has_rev_perm:
        # User has no perms, bye.
        raise PermissionDenied

    doc_form = rev_form = None

    if user_has_doc_perm:
        if doc:
            # If there's an existing doc, populate form from it.
            doc_initial = _document_form_initial(doc)
        else:
            # If no existing doc, bring over the original title and slug.
            doc_initial = {'title': based_on_rev.title,
                           'slug': specific_slug}
        doc_form = DocumentForm(initial=doc_initial)

    if user_has_rev_perm:
        initial = {'based_on': based_on_rev.id, 'comment': '',
                   'show_toc': based_on_rev.show_toc}
        if revision_id:
            initial.update(
                content=Revision.objects.get(pk=revision_id).content)
        elif not doc:
            initial.update(content=based_on_rev.content)
        instance = doc and get_current_or_latest_revision(doc)
        rev_form = RevisionForm(instance=instance, initial=initial)

    if request.method == 'POST':
        which_form = request.POST.get('form', 'both')
        doc_form_invalid = False

        if user_has_doc_perm and which_form in ['doc', 'both']:
            disclose_description = True
            post_data = request.POST.copy()

            post_data.update({'locale': document_locale})
            doc_form = DocumentForm(post_data, instance=doc)
            doc_form.instance.locale = document_locale
            doc_form.instance.parent = parent_doc
            if which_form == 'both':
                rev_form = RevisionForm(post_data)

            # If we are submitting the whole form, we need to check that
            # the Revision is valid before saving the Document.
            if doc_form.is_valid() and (which_form == 'doc' or
                                        rev_form.is_valid()):
                doc = doc_form.save(parent_doc)

                # Possibly schedule a rebuild.
                _maybe_schedule_rebuild(doc_form)

                if which_form == 'doc':
                    url = urlparams(reverse('wiki.edit_document',
                                            args=[doc.full_path],
                                            locale=doc.locale),
                                    opendescription=1)
                    return HttpResponseRedirect(url)

                doc_slug = doc_form.cleaned_data['slug']
            else:
                doc_form_invalid = True
        else:
            doc_slug = doc.slug

        if doc and user_has_rev_perm and which_form in ['rev', 'both']:

            post_data = request.POST.copy()

            # append final slug
            parent_slug_split.append(post_data['slug'])
            post_data['slug'] = '/'.join(parent_slug_split)

            rev_form = RevisionForm(post_data)
            rev_form.instance.document = doc  # for rev_form.clean()
            if rev_form.is_valid() and not doc_form_invalid:
                _save_rev_and_notify(rev_form, request.user, doc)
                url = reverse('wiki.document', args=[doc.full_path],
                              locale=doc.locale)
                return HttpResponseRedirect(url)

    return jingo.render(request, 'wiki/translate.html',
                        {'parent': parent_doc, 'document': doc,
                         'document_form': doc_form, 'revision_form': rev_form,
                         'locale': document_locale, 'based_on': based_on_rev,
                         'disclose_description': disclose_description,
                         'specific_slug': specific_slug, 'parent_slug': parent_slug})


@waffle_flag('kumawiki')
@require_POST
@login_required
@process_document_path
def watch_document(request, document_slug, document_locale):
    """Start watching a document for edits."""
    document = get_object_or_404(
        Document, locale=document_locale, slug=document_slug)
    EditDocumentEvent.notify(request.user, document)
    return HttpResponseRedirect(document.get_absolute_url())


@waffle_flag('kumawiki')
@require_POST
@login_required
@process_document_path
def unwatch_document(request, document_slug, document_locale):
    """Stop watching a document for edits."""
    document = get_object_or_404(
        Document, locale=document_locale, slug=document_slug)
    EditDocumentEvent.stop_notifying(request.user, document)
    return HttpResponseRedirect(document.get_absolute_url())


@waffle_flag('kumawiki')
@require_POST
@login_required
def watch_locale(request):
    """Start watching a locale for revisions ready for review."""
    ReviewableRevisionInLocaleEvent.notify(request.user, locale=request.locale)
    # This redirect is pretty bad, because you might also have been on the
    # Contributor Dashboard:
    return HttpResponseRedirect(reverse('dashboards.localization'))


@waffle_flag('kumawiki')
@require_POST
@login_required
def unwatch_locale(request):
    """Stop watching a locale for revisions ready for review."""
    ReviewableRevisionInLocaleEvent.stop_notifying(request.user,
                                                   locale=request.locale)
    return HttpResponseRedirect(reverse('dashboards.localization'))


@waffle_flag('kumawiki')
@require_POST
@login_required
def watch_approved(request):
    """Start watching approved revisions in a locale."""
    locale = request.POST.get('locale')
    if locale not in settings.SUMO_LANGUAGES:
        raise Http404

    ApproveRevisionInLocaleEvent.notify(request.user, locale=locale)
    return HttpResponseRedirect(reverse('dashboards.localization'))


@waffle_flag('kumawiki')
@require_POST
@login_required
def unwatch_approved(request):
    """Stop watching approved revisions."""
    locale = request.POST.get('locale')
    if locale not in settings.SUMO_LANGUAGES:
        raise Http404

    ApproveRevisionInLocaleEvent.stop_notifying(request.user, locale=locale)
    return HttpResponseRedirect(reverse('dashboards.localization'))


@waffle_flag('kumawiki')
@require_GET
@process_document_path
def json_view(request, document_slug=None, document_locale=None):
    """Return some basic document info in a JSON blob."""
    kwargs = {'locale': request.locale, 'current_revision__isnull': False}
    if document_slug is not None:
        kwargs['slug'] = document_slug
        kwargs['locale'] = document_locale
    elif 'title' in request.GET:
        kwargs['title'] = request.GET['title']
    elif 'slug' in request.GET:
        kwargs['slug'] = request.GET['slug']
    else:
        return HttpResponseBadRequest()

    document = get_object_or_404(Document, **kwargs)
    data = json.dumps({
        'id': document.id,
        'locale': document.locale,
        'slug': document.slug,
        'title': document.title,
        'summary': document.current_revision.summary,
        'url': document.get_absolute_url(),
    })
    return HttpResponse(data, mimetype='application/json')


@waffle_flag('kumawiki')
@require_POST
@process_document_path
def helpful_vote(request, document_slug, document_locale):
    """Vote for Helpful/Not Helpful document"""
    document_locale, document_slug, needs_redirect = (Document
            .locale_and_slug_from_path(document_path, request))

    document = get_object_or_404(
        Document, locale=document_locale, slug=document_slug)

    if not document.has_voted(request):
        ua = request.META.get('HTTP_USER_AGENT', '')[:1000]  # 1000 max_length
        vote = HelpfulVote(document=document, user_agent=ua)

        if 'helpful' in request.POST:
            vote.helpful = True
            message = _('Glad to hear it &mdash; thanks for the feedback!')
        else:
            message = _('Sorry to hear that. Perhaps one of the solutions '
                        'below can help.')

        if request.user.is_authenticated():
            vote.creator = request.user
        else:
            vote.anonymous_id = request.anonymous.anonymous_id

        vote.save()
    else:
        message = _('You already voted on this Article.')

    if request.is_ajax():
        return HttpResponse(json.dumps({'message': message}))

    return HttpResponseRedirect(document.get_absolute_url())


@waffle_flag('kumawiki')
@login_required
@permission_required('wiki.delete_revision')
@check_readonly
def delete_revision(request, document_path, revision_id):
    """Delete a revision."""
    document_locale, document_slug, needs_redirect = (Document
            .locale_and_slug_from_path(document_path, request))

    revision = get_object_or_404(Revision, pk=revision_id,
                                 document__slug=document_slug)
    document = revision.document

    if request.method == 'GET':
        # Render the confirmation page
        return jingo.render(request, 'wiki/confirm_revision_delete.html',
                            {'revision': revision, 'document': document})

    # Handle confirm delete form POST
    log.warning('User %s is deleting revision with id=%s' %
                (request.user, revision.id))
    Revision.objects.filter(based_on=revision).update(based_on=None)

    if document.current_revision == revision:
        # If the current_revision is being deleted, lets try to update it to
        # the previous approved revision.
        revs = document.revisions.filter(
            is_approved=True).order_by('-reviewed')
        if revs.count() > 1:
            document.current_revision = revs[1]
        else:
            document.current_revision = None
        document.html = document.content_cleaned or ''
        document.save()

    revision.delete()

    return HttpResponseRedirect(reverse('wiki.document_revisions',
                                        args=[document.full_path]))


def _document_form_initial(document):
    """Return a dict with the document data pertinent for the form."""
    return {'title': document.title,
            'slug': document.slug,
            'category': document.category,
            'is_localizable': document.is_localizable,
            'tags': [t.name for t in document.tags.all()],
            'firefox_versions': [x.item_id for x in
                                 document.firefox_versions.all()],
            'operating_systems': [x.item_id for x in
                                  document.operating_systems.all()]}


def _save_rev_and_notify(rev_form, creator, document):
    """Save the given RevisionForm and send notifications."""
    new_rev = rev_form.save(creator, document)

    _invalidate_kumascript_cache(document)

    # Enqueue notifications
    ReviewableRevisionInLocaleEvent(new_rev).fire(exclude=new_rev.creator)
    EditDocumentEvent(new_rev).fire(exclude=new_rev.creator)


def _maybe_schedule_rebuild(form):
    """Try to schedule a KB rebuild if a title or slug has changed."""
    if 'title' in form.changed_data or 'slug' in form.changed_data:
        schedule_rebuild_kb()


# Legacy MindTouch redirects.

MINDTOUCH_NAMESPACES = (
    'Help',
    'Help_talk',
    'Project',
    'Project_talk',
    'Special',
    'Talk',
    'Template',
    'Template_talk',
    'User',
)

MINDTOUCH_PROBLEM_LOCALES = {
    'cn': 'zh-CN',
    'en': 'en-US',
    'zh_cn': 'zh-CN',
    'zh_tw': 'zh-TW',
}


def mindtouch_namespace_redirect(request, namespace, slug):
    """
    For URLs in special namespaces (like Talk:, User:, etc.), redirect
    if possible to the appropriate new URL in the appropriate
    locale. If the locale cannot be correctly determined, fall back to
    en-US.
    """
    new_locale = new_slug = None
    if namespace == 'Talk':
        # Talk pages carry the old locale in their URL, which
        # simplifies figuring out where to send them.
        locale, _, doc_slug = slug.partition('/')
        new_locale = settings.MT_TO_KUMA_LOCALE_MAP.get(locale, 'en-US')
        new_slug = '%s:%s' % (namespace, doc_slug)
    elif namespace == 'User':
        # For users, we look up the latest revision and get the locale
        # from there.
        new_slug = '%s:%s' % (namespace, slug)
        try:
            rev = (Revision.objects.filter(document__slug=new_slug)
                                   .latest('created'))
            new_locale = rev.document.locale
        except Revision.DoesNotExist:
            # If that doesn't work, bail out to en-US.
            new_locale = 'en-US'
    else:
        # Templates, etc. don't actually have a locale, so we give
        # them the default.
        new_locale = 'en-US'
        new_slug = '%s:%s' % (namespace, slug)
    if new_locale:
        new_url = '/%s/docs/%s' % (request.locale, new_slug)
    return HttpResponsePermanentRedirect(new_url)


def mindtouch_to_kuma_redirect(request, path):
    """
    Given a request to a Mindtouch-generated URL, generate a redirect
    to the correct corresponding kuma URL.
    """
    new_locale = new_slug = None
    if path.startswith('Template:MindTouch'):
        # MindTouch's default templates. There shouldn't be links to
        # them anywhere in the wild, but just in case we 404 them.
        raise Http404
    if ':' in path:
        namespace, _, slug = path.partition(':')
        # The namespaces (Talk:, User:, etc.) get their own
        # special-case handling.
        if namespace in MINDTOUCH_NAMESPACES:
            return mindtouch_namespace_redirect(request, namespace, slug)
    if '/' in path:
        maybe_locale, _, slug = path.partition('/')
        # There are three problematic locales that MindTouch had which
        # can still be in the path we see after the locale
        # middleware's done its bit. Since those are easy, we check
        # them first.
        if maybe_locale in MINDTOUCH_PROBLEM_LOCALES:
            new_locale = MINDTOUCH_PROBLEM_LOCALES[maybe_locale]
            # We do not preserve UI locale here -- these locales won't
            # be picked up correctly by the locale middleware, and
            # anyone trying to view the document in its locale with
            # their own UI locale will have the correct starting URL
            # anyway.
            new_url = '/%s/docs/%s' % (new_locale, slug)
            return HttpResponsePermanentRedirect(new_url)
        # Next we try looking up a Document with the possible locale
        # we've pulled out.
        try:
            doc = Document.objects.get(slug=slug, locale=maybe_locale)
            return HttpResponsePermanentRedirect(doc.get_absolute_url())
        except Document.DoesNotExist:
            pass
    # Last attempt: we try the request locale as the document locale,
    # and see if that matches something.
    try:
        doc = Document.objects.get(slug=path, locale=request.locale)
        return HttpResponsePermanentRedirect(doc.get_absolute_url())
    except Document.DoesNotExist:
        raise Http404


@superuser_required
def load_documents(request):
    """Load documents from uploaded file."""
    form = ImportFileForm()
    if request.method == 'POST':

        # Accept the uploaded document data.
        file_data = None
        form = ImportFileForm(request.POST, request.FILES)
        if form.is_valid():
            uploaded_file = request.FILES['file']
            if uploaded_file.multiple_chunks():
                file_data = open(uploaded_file.temporary_file_path(), 'r')
            else:
                file_data = uploaded_file.read()

        if file_data:
            # Try to import the data, but report any error that occurs.
            try:
                counter = Document.objects.load_json(request.user, file_data)
                user_msg = (_('%(obj_count)d object(s) loaded.') %
                            {'obj_count': counter, })
                messages.add_message(request, messages.INFO, user_msg)
            except Exception, e:
                err_msg = (_('Failed to import data: %(error)s') %
                           {'error': '%s' % e, })
                messages.add_message(request, messages.ERROR, err_msg)

    context = {'import_file_form': form, }
    return render_to_response('admin/wiki/document/load_data_form.html',
                              context,
                              context_instance=RequestContext(request))<|MERGE_RESOLUTION|>--- conflicted
+++ resolved
@@ -1057,13 +1057,9 @@
     docs = (Document.objects.filter(title__icontains=partial_title,
                                     is_template=0,
                                     locale=request.locale).
-<<<<<<< HEAD
-                             exclude(title__iregex=r'Redirect [0-9]+$').
+                             exclude(title__iregex=r'Redirect [0-9]+$').  # New redirect pattern
                              exclude(html__iregex=r'^(<p>)?REDIRECT').  #Legacy redirect
-=======
-                             exclude(title__iregex=r'Redirect [0-9]+$').  # New redirect pattern
                              exclude(slug__icontains='Talk:').  # Remove old talk pages
->>>>>>> 21c00444
                              order_by('title'))
 
     docs_list = []
