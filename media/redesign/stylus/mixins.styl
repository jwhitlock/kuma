@import 'vars'

/*

  This Stylus file provides man mixins for use within the MDN theme.

*/

/* generates a grid based on min/max and increment */
generate-grid(increment, start, end, desired-column=false)
  total = start
  for n, x in 0..((end - start) / increment)
    if desired-column
      if x+1 is desired-column
        return total
    else
      .column-{x+1}
        width total

    total = total + increment

  /* now add a few meaningful names */
  .column-strip
    @extend .column-3
  .column-main
    @extend .column-9
  .column-half
    @extend .column-6
  .column-all
    width auto

get-grid-dimension(media-query, column-num)
  if media-query is media-query-tablet
    return generate-grid(grid-increment-tablet, grid-start-tablet, grid-end-tablet, column-num)

/* vendorizes a propery */
vendorize(property, value)
  -webkit-{property} value
  -moz-{property} value
  -ms-{property} value
  {property} value

vendorize-value(property, value, more='')
  {property} unquote('-webkit-'+value+more)
  {property} unquote('-moz-'+value+more)
  {property} unquote('-ms-'+value+more)
  {property} value+more

/* prevents spacing of a given element if it's the last child */
prevent-last-child-spacing(element='*', property='padding')
  & {element}:last-child
    {property} 0

/* text-decoration none, hover text-decoration underline */
reverse-link-decoration()
  a
    text-decoration none
    &:hover, &:active, &:focus
      text-decoration underline

/* generates a background property for header and zones */
create-gradient-background(color)
  background url('/media/redesign/img/header-background.png') 0 0 repeat color;

/* generates a cross-browser gradient */
create-gradient(start-color, end-color, direction=false)
  if direction
    vendorize-value(background, linear-gradient, '(' + direction + ', ' + start-color + ', ' + end-color + ')')
  else
    vendorize-value(background, linear-gradient, '(' + start-color + ', ' + end-color + ')')
  filter unquote("progid:DXImageTransform.Microsoft.gradient(startColorstr='" + start-color + "', endColorstr='" + end-color + "', GradientType=1)") /* IE6-9 */

/* generates the essential "before" and "after" code for pseudo-arrows */
generate-arrow()
  &:before, &:after
    content ' '
    height 0
    position absolute
    width 0
    border 10px solid transparent

/* generates the center property */
generate-center(media-width)
  .center
    width (media-width - 2 * gutter-width)
    padding 0 gutter-width

/* use this in the case of having to override styles from old template :( */
compat-important(prop, value)
  {prop}: value !important

/* Used for style which are only present to override other styles -- these will be deleted once legacy design is gone */
compat-only(prop, value, more-selector='')
  compat-important(prop, value)

  if more-selector
    & {more-selector}
      compat-important(prop, value)

/* Used to denote an old IE style */
old-ie(prop, value, important=false)
  {prop} value (important ? unquote('!important') : '')

/* Used to create sliding animations */
slider(duration=animation-duration, maximum-height=10000px)
  overflow-y hidden
  max-height maximum-height
  vendorize(transition-property, all)
  vendorize(transition-duration, duration)
  vendorize(transition-timing-function, slide-timing-function)

  &.closed
    max-height 0

/* Sets the base styles for messages (review, warning, error, notice, etc.) */
set-message-base()
  compat-only(border-width, 5px)
  compat-only(border-style, solid)
  padding (grid-spacing / 2)
  margin-bottom grid-spacing
  font-size smaller-font-size

  & *:last-child
    margin-bottom 0
    padding-bottom 0

<<<<<<< HEAD
=======
/* Enables the TOC toggle for small screens */
enable-toc-toggle()
  #toc
    padding (grid-spacing / 2) grid-spacing

    .toggler
      pointer-events auto

      i
        display inline-block


>>>>>>> 7609195f
/*
  CLASSES TO BE EXTENDED BY OTHER CLASSES

  These are very "general" and non-specific on purpose
  There's a good chance these classes wont be used directly in HTML
*/
.clear
  &:before, &:after
    content "\0020"
    display block
    height 0
    overflow hidden

  &:after
    clear both

.offscreen
  text-indent -9999px
  overflow hidden
  position absolute
  left -99999px

.title
  font-weight bold
  text-transform uppercase
  color text-color
  text-decoration none
  display block

.smaller
  font-size smaller-font-size

.larger
  font-size larger-font-size

.hidden
  display none

.grid-padding
  padding grid-spacing

.disabled
  pointer-events none
  cursor default

.reset-font
  font-family site-font-family

.heading-1
  font-size 48px
  letter-spacing -2px

.heading-2
  font-size 32px
  letter-spacing -1px

.button
  text-decoration none
  display inline-block
  compat-important(background-color, button-background)
  compat-important(color, button-color)
  compat-important(text-transform, uppercase)
  compat-important(padding, 5px 11px)
  compat-important(border-radius, 4px)
  vendorize(box-shadow, inset 0 -1px button-shadow-color)
  compat-only(background-image, none)
  compat-only(font-family, site-font-family)
  compat-only(font-size, base-font-size)
  compat-only(letter-spacing, normal)

  &.only-icon
    {selector-icon}
      margin-left 0
      margin-top -1px

    span
      @extend .offscreen

  &.neutral
    compat-important(color, #fff)
    compat-important(background-color, #0095dd)
    vendorize(box-shadow, inset 0 -1px #00539f)

  &.negative
    compat-important(color, #fff)
    compat-important(background-color, #ea3b28)
    vendorize(box-shadow, inset 0 -1px #c13832)

  &.positive
    compat-important(color, #fff)
    compat-important(background-color, #70a300)
    vendorize(box-shadow, inset 0 -1px #486900)<|MERGE_RESOLUTION|>--- conflicted
+++ resolved
@@ -124,8 +124,6 @@
     margin-bottom 0
     padding-bottom 0
 
-<<<<<<< HEAD
-=======
 /* Enables the TOC toggle for small screens */
 enable-toc-toggle()
   #toc
@@ -137,8 +135,6 @@
       i
         display inline-block
 
-
->>>>>>> 7609195f
 /*
   CLASSES TO BE EXTENDED BY OTHER CLASSES
 
