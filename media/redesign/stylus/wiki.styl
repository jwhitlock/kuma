@import 'includes/mixins';
@import 'includes/grid';

/* mixins applying only to the wiki */
make-wiki-blocks-flat() {
    #wiki-content, #wiki-right, #wiki-left {
        margin-right: 0;
        width: auto !important;
        float: none;
        padding-bottom: (grid-spacing * 2);
    }
}

enable-toc-toggle() {
    #toc {
        padding: (grid-spacing / 2) grid-spacing;

        .toggler {
            pointer-events: auto;
            color: link-color;

            i {
                display: inline-block;
            }
        }

        .toggle-container {
            display: none;

            .no-js & {
                display: block;
            }
        }
    }
}

/* wiki classes to be extended */
.wiki-block {
    padding-top: (grid-spacing * 2);
    margin-top: (grid-spacing * 2);
    border-top: 1px solid button-background;
    padding-left: 0;
    padding-right: 0;
}

.review-base {
    compat-important(background, #fbf8e9);
    compat-important(border-color, #f9f3d9);
    compat-only(color, text-color);
}


/* general wiki section */
#content-main {
    compat-only(padding, 0);
    compat-only(width, auto);
}

.wiki-main-content {
    background: #fff;
    min-height: 300px;

    .center {
        remove-center-spacing();
    }
}

/* the subnav and quick link column of the layout */
#wiki-left {
    position: relative;
}

/* quick links */
.quick-links {
    set-smaller-font-size();
    position: relative;
    margin-bottom: grid-spacing;

    a {
        color: text-color;
    }

    .title {
        margin-bottom: 0;
        display: inline-block;
    }

    li {
        position: relative;
        padding-top: list-item-spacing;
    }

    li li {
        bidi-style(padding-left, 20px, padding-right, 0);
    }

    ul ul { /* hides submenus by default */
        display: none;

        .no-js & {
            display: block;
        }
    }
}

.quick-links li.toggleable a, .quick-links .title, #quick-links-toggle {
    bidi-style(padding-left, 20px, padding-right, 0);
    color: text-color;
    display: inline-block;
}

.quick-links a, .quick-links .title {
    position: relative;
    overflow: hidden;
    text-overflow: ellipsis;
    max-width: 100%;
}

.see-also {
    margin-left: -6px !important;
    padding: 4px 4px 4px 6px !important;
}

.quick-links .see-also{
    background: light-background-color !important;
    padding-left: 0;
    margin-left: -22px;
    display: inline-block !important;
    padding: 4px 42px;
    width: 100%;
    vendorize(box-sizing, border-box);
}


.quick-links {selector-icon}, #quick-links-toggle {selector-icon} {
    bidi-style(left, -6px, right, auto);
    set-font-size(base-font-size);
    position: absolute;
    top: 1px;

    /* don't allow empty paragraphs by CKEditor */
    p, div {
        display: none;
    }

    reverse-link-decoration();
}

/* document review form stuff */
.reviews {
    set-message-base();
    set-smaller-font-size();
    @extend .review-base;

    p {
        margin: 0;
    }

    li {
        padding-top: list-item-spacing;
    }

    button {
        compat-important(font-size, smaller-font-size);
    }
}

/* wiki article display */
article {
    position: relative;

    .external-icon:not([href^='https://mdn.mozillademos.org']) {
        white-space: pre-line;

        .html-ltr &:before, .html-rtl &:after {
            content: '\f08e';
            font-family: FontAwesome;
            set-font-size(9px);
            display: inline-block;
            opacity: 0.5;
            margin-right: 3px;
        }

        .html-rtl &:after {
            transform: rotateY(180deg);
        }

        &:hover, &:focus {
            &:before {
                text-decoration: none;
            }
        }
    }

    a {
        text-decoration: underline;

        &:hover, &:focus {
            text-decoration: none;
        }
    }
}

/* header and draft notices */
.document-head {
    position: relative;
    clear: both;

    h1 {
        margin-bottom: 20px;
    }

    .contributor-avatars {
        set-smaller-font-size();
        color: #777;
        padding: 10px 10px 6px;
        border-bottom: 1px solid rgb(241, 241, 241);
        border-top: 1px solid rgb(241, 241, 241);
        background: none repeat scroll 0% 0% rgba(234, 239, 243, 0.4);
        margin-top: -20px;
        margin-bottom: 20px;

        ul {
            display: inline;
            opacity: 0.7;
            margin-left: 2px;
            vendorize(transition, opacity .3s ease-in-out);

            &:hover,
            &.focused {
                opacity: 1;
            }

            li {
                display: inline-block;
                margin: 0 5px 4px 0;

                &.hidden {
                    display: none;
                }
            }

            a {
                &:focus {
                    outline: none;

                    img {
                        vendorize(transform, scale(1.7));
                    }
                }
            }
        }

        .avatar {
            vertical-align: text-bottom;
            border-radius: 2px;
            max-width: 20px;
            opacity: 0;
            vendorize(transition, all .2s);

            &.loaded {
                opacity: 1;
            }

            &:hover,
            &:focus{
                vendorize(transform, scale(1.7));
            }
        }

        button {
            margin-left: -2px;
            compat-important(color, #777);
            compat-important(text-transform, none);
            compat-important(font-size, 12px);
            compat-important(padding, 5px 0);

            &:hover,
            &:focus {
                compat-important(color, #4D4E53);
            }
        }
    }
}

/* search navigator near article heading */
.from-search {
    padding-left: (grid-spacing * 2);

    h1, .from-search-navigate {
        display: inline-block;
    }
    .from-search-previous, .from-search-next {
        display: block;
    }
}

.from-search-previous, .from-search-next {
    position: absolute;
    top: (grid-spacing * .75) + 2px;
    display: none;
    compat-only(font-size, 24px);

    &.disabled {
        opacity: 0.3;
    }
}

.from-search-previous {
    left: 0;
}

.from-search-next {
    right: 0;
}

.from-search-navigate {
    set-larger-font-size();
    position: relative;
    color: #ced1d2;
    display: none;
    height: 38px;
    width: grid-spacing;
    top: 4px;
}

.from-search-navigate-up, .from-search-navigate-down {
    set-smaller-font-size();
    position: absolute;
    left: 0;
}

.from-search-navigate-up {
    top: 0;
}

.from-search-navigate-down {
    bottom: 0;
}

.from-search-toc {
    component-submenu(200px, 1, button-background, button-shadow-color)
    set-smaller-font-size();
    border: 1px solid button-shadow-color;
    left: 66px;
    top: 0;
    z-index: 2;
    color: #888;

    &:before, &:after { /* remove submenu arrows */
        display: none;
    }

    ol {
        list-style-type: decimal;
        padding-left: grid-spacing;
    }

    a.current {
        color: #888;
        pointer-events: none;
        cursor: default;
    }
}

.redirected-from {
    set-smaller-font-size();
    margin-top: -(grid-spacing);
    font-style: italic;
    opacity: 0.7;
}

/* wiki article cookie crumbs */
.crumbs {
    set-smaller-font-size();
    margin-bottom: (grid-spacing / 2);

    li {
        bidi-style(margin-right, (grid-spacing / 2), margin-left, 0);
        display: inline-block;
    }

    a {
        display: block;

        &:after {
            bidi-style(margin-left, 4px, margin-right, 0, true);
            bidi-style(content, '\f054', content, '\f053');
            display: inline-block;
            font-family: FontAwesome;
            text-decoration: none;
            color: #c1c2c4;
            set-font-size(70%);
        }
    }

    reverse-link-decoration();
}

/* edit, language, settings, save, and cancel buttons */
.page-buttons, #page-buttons {
    bidi-value(float, right, left);
    float: right;
    margin-top: -5px;

    width: auto;
    top: 0;

    > li {
        margin-left: (grid-spacing / 2);
        display: inline-block;
        position: relative;

        a, button, input[type='submit'], input[type='button'] {
            compat-important(font-size, smaller-font-size);
            compat-only(font-family, site-font-family);
            compat-only(letter-spacing, normal);

            &.disabled {
                opacity: 0.8;
            }
        }

        {selector-icon} {
            set-font-size(base-bump-font-size);
        }
    }

    .submenu {
        @extend $advanced-menu;
    }
}

/* kumascript errors block at the top of an article */
#kumascript-errors {
    ul {
        list-style-type: none;
        padding-left: 0 !important;
    }
}

/* wiki summary, usually displays at the top of the article */
.summary {
    background: light-background-color;
    font-weight: bold;
    padding: grid-spacing;
    margin-bottom: grid-spacing;

    prevent-last-child-spacing(p, margin-bottom);
}

/* notice at the top of the article */
.notice {
    set-message-base();
    set-font-size(base-font-size);
    compat-important(border-width, 2px);
}

/* warning elements */
.warning {
    set-message-base();
    background: rgba(193, 56, 50, 0.85);
    color: #c13832;
    compat-important(border-color, rgba(0, 0, 0, 0.1));
    compat-only(color, #fff);
    font-style: italic;
    margin: 0 0 grid-spacing 0;
    set-font-size(base-font-size);

    pre {
        padding: (grid-spacing / 2) !important;
        background: none repeat scroll 0 0 rgba(255, 255, 255, 0.7) !important;
    }

    &.warning-review {
        @extend .review-base;

        p {
            compat-important(color, text-color);
        }
    }
}

/* document warnings, bugs, etc. */
div.bug, div.warning, div.overheadIndicator {
    prevent-last-child-bottom-spacing();

    pre {
        color: text-color;
    }
}

/* page attachments block at the bottom of the article */
#page-attachments {
    @extend .wiki-block;
    compat-only(background, #fff);
}

#page-attachments-button {
    compat-only(font-size, smaller-font-size);
    compat-only(font-family, site-font-family);
    compat-only(letter-spacing, normal);
}

/* contributors block at the bottom of the article */
.contributors {
    set-smaller-font-size();
    color: #777;

    {selector-icon} {
        bidi-style(margin-left, 0, margin-right, icon-margin);
        bidi-style(margin-right, icon-margin, margin-left, 0);
    }
}

.contributor-sub {
    padding: 4px 0;
}

/* table of contents column */
#wiki-right, #wiki-left, #wiki-content {
    min-height: 1px; /* ensures that when TOC becomes fixed, the column has width */
}

/* tag and file icons under the TOC */
.tag-attach-list {
    position: relative;

    ul, > a {
        set-smaller-font-size();
        display: inline-block;
    }

    ul {
        bidi-style(padding-left, 6px, padding-right, 0);
        margin-bottom: 0;

        li {
            margin-bottom: 0;
        }
    }

    > a {
        text-decoration: none;
        &:hover {
            text-decoration: underline;
        }
    }
}

.tags {
    li {
        display: inline-block;
        margin-bottom: 7px;
    }
}

.tags a, .tagit li {
    set-smaller-font-size();
    padding: 1px 4px;
    border: 1px solid #cee9f9 !important; /* overrides plugin selector */
    text-decoration: none;
    border-radius: 4px;
    background: light-background-color !important; /* overrides plugin selector */

    .close {
        color: #cee9f9 !important; /* overrides plugin selector */
    }
}

.tag-list li {
    margin-right: 6px;
    compat-only(margin-right, 6px);
}

.tagit li {
    set-font-size(base-font-size);
}

.tagit, .tagit-new {
    border: 0 !important; /* overrides plugin selector */
}

#toc {
    reverse-link-decoration();
    compat-only(margin-left, 0);
    compat-only(font-size, base-font-size);
    compat-only(margin-left, 0, 'ol ol, ul ul');
    background: light-background-color;
    compat-important(padding, grid-spacing (grid-spacing * .75));

    &.fixed {
        position: fixed;
        top: 0;
        z-index: 10;
        overflow-y: auto;
    }

    > ol {
        compat-important(font-size, smaller-font-size);
    }

    ol ol {
        padding-left: grid-spacing;
    }

    li {
        compat-important(padding-top, (grid-spacing / 2));
        position: relative;

        &:before {
            bidi-value(text-align, left, right);
            bidi-style(left, -(grid-spacing * 1.5), right, auto);

            position: absolute;
            left: -(grid-spacing + (grid-spacing/2));
            color: #484848;
        }
    }

    .toggler {
        pointer-events: none;
        color: inherit;

        i {
            display: none;
        }
    }

    .title {
        compat-only(margin-bottom, 0);
    }

    a.title {
        position: relative;
        text-decoration: none;
    }
}


/* adjustments to columns based on show/hide and media query */
#wiki-column-container.wiki-right-closed #wiki-content, #wiki-column-container.wiki-left-closed #wiki-content {
    @extend $column-9;
}

#wiki-column-container.wiki-right-closed.wiki-left-closed {
    #wiki-content {
        @extend $column-all;
        float: none;
        width: auto;
    }

    .column-container-reverse {
        margin-left: 0;
    }
}

#page-tags, #page-comment {
    @extend .wiki-block;
}

.page-tags {
    ul.tagit {
        background: none;
        min-height: 30px;

        .tagit-label {
            color: #333333;
            font-weight: normal;
        }

        li.tagit-choice {
            margin-bottom: 0;
        }
    }
}

/* ckeditor / content area styles */
.ckeditor-container {
    padding: 6px;
    border: 1px solid #eaeff2;
}

.editor-container {
    clear: both;
}

span.cke_skin_kuma {
    padding: 0 !important;
}

.cke_skin_kuma .cke_toolbox {
    border-width: 0 !important;
    margin: 0 !important;
}

#content-fields {
    clearfix();

    .approved, .localized {
        width: 49%;
    }

    .approved {
        bidi-value(float, left, right);

        .boxed {
            padding: 25px;
        }
    }

    .localized {
        bidi-value(float, right, left);
    }

    header {
        clearfix();
        display: block;
        height: 16px;
        margin-bottom: (grid-spacing / 2);
        padding: 7px 0 14px;
        position: relative;
        z-index: 10;
    }
}

#page-attachments {
    h2 {selector-icon}, h3 {selector-icon} {
        @extend $right-icons;
    }
}


/* adjustments for the translation page */
.translate main .center {
    max-width: none;
}

.guide-links{
    float: right;
    padding: 0 4px 2px 0;
    color: #999;
}

/* compare page */
.compare, #revision-list {
    ul {
        set-smaller-font-size();
        compat-only(min-width, 0);
    }

    input[type='submit'], a.button {
        compat-only(font-size, smaller-font-size);
    }
}

/* legacy overrides */
.topicpage-table .Documentation, .topicpage-table .Community, .topicpage-table .Tools, .topicpage-table .Related_Topics {
    font-family: site-font-family;
    text-transform: none;
}

/* legacy offline notice */
.offline-notice {
    margin-top: -20px;
    margin-bottom: 20px;
    set-font-size(11px);
    margin-left: 6px;
}

#offline-notice-link {
    color: rgb(153, 153, 153);

    i {
        margin-left: 0;
        margin-right: 4px;
    }
}

/* Page deletion styles */
.delete-document {
    textarea {
        width: 500px;
        max-width: 100%;
        margin-bottom: grid-spacing;
    }
    label {
        display: block;
    }
}

.parent-suggest-container {
    position: relative;

    &.show {
        .move-lookup-link {
            display: none;
        }

        #parent-suggest-input-container {
            display: block;
            opacity: 1;
            top: -22px;
            left: 0;

            vendorize(transition, unquote('opacity, top .4s'));

        }
    }
}

.move-lookup-link {
    display: inline-block;
    margin-left: (grid-spacing * 2);
    compat-important(color, link-color);
    compat-important(text-transform, none);

    &:hover {
        text-decoration: underline;
    }
}

.move-descendants-list {
    margin-left: grid-spacing;
    list-style-type: circle;
}

#parent-suggestion  {
    width: 300px;
}

.warning .move-descendants-list {
    padding: 0 0 grid-spacing grid-spacing;
}

#parent-suggest-input-container {
    background: #eaeff2;
    create-gradient(#eaeff2, #d4dde4, top);
    padding: 10px;
    border: 1px solid #d4dde4;
    box-shadow: 0 5px 10px #ccc;
    position: absolute;
    margin-left: grid-spacing;
    opacity: 0;
    top: -10px;
    left: -90000px;

    generate-arrow(7px);

    &:before {
        border-right: 7px solid #dfe6eb;
        border-left: 0;
        left: -7px;
        top: 20px;
    }
    &:after {
        border-right: 6px solid #dfe6eb;
        border-left: 0;
        left: -6px;
        top: 21px;
    }
}

.move-descendants {
    border: 1px solid #dfe6eb;
    padding: 10px 10px 0 10px;
    background: #eaeff2;
    resize: vertical;
    margin-bottom: grid-spacing;

    a {
        display: inline-block;
        margin: 0 0 10px 0;
    }
}

/* Revision page */
div.revision-info li {
    list-style-position: inside;
}

#doc-source textarea {
    height: 400px;
    width: 100%;
}

/* Revision history */
.choice-list {
    margin: grid-spacing 0;

    ul {
        display: inline;
    }

    li {
        display: inline-block;
        list-style: none;
        padding: 0 5px;
        font-weight: bold;
    }
}

#revision-list {
    ul {
        margin: 5px 0;
    }

    li {
        list-style: none;
        padding: 4px 0;

        &:nth-child(odd) {
            background: rgba(170, 160, 130, .1);
        }

        &.current {
            background: rgba(198, 198, 175, .25);
            border-bottom: solid 2px #b8b5a3;
            border-top: solid 2px #b8b5a3;

            div.status {
                color: #223d61;
                font-weight: bold;
            }
        }

        &.rejected div.creator {
            color: #999;
            text-decoration: line-through;
        }
    }

    div.radio {
        display: inline-block;
        text-align: center;
        width: 15px;
    }

    div.date {
        display: inline-block;
        padding: 0 0 0 10px;
        width: 190px;
    }

    div.status {
        display: inline-block;
        width: 80px;

        a {
            font-weight: bold;
        }
    }

    div.creator {
        color: #333;
        display: inline-block;
        width: 175px;
    }

    div.comment {
        display: inline-block;
        width: 460px;
    }

    div.delete {
        display: inline-block;
        text-align: center;
        width: 50px;
    }

    div.compare {
        height: 20px;
        padding: 0 0 0 50px;
    }

    div.compare.top {
        background: transparent url(media-url-dir + 'compare.arrows.png') no-repeat 4px 5px;
        padding-bottom: 5px;
    }

    div.compare.bottom {
        background: transparent url(media-url-dir + 'compare.arrows.png') no-repeat 4px -40px;
        padding-top: 10px;
    }
}

div.note {
<<<<<<< HEAD
  background: rgba(231, 228, 157, 0.25);
  border-color: rgba(231,228,157,0.15);
  border-style: solid;
  border-width: 5px;
  color: rgba(0, 0, 0, 0.65);
  font-style: italic;
  margin-bottom: grid-spacing;
  padding: 10px 15px;

  prevent-last-child-spacing(p, margin-bottom);
=======
    background: rgba(231, 228, 157, 0.25);
    border-color: rgba(231,228,157,0.15);
    border-style: solid;
    border-width: 5px;
    color: rgba(0, 0, 0, 0.65);
    font-style: italic;
    margin-bottom: grid-spacing;
    padding: 10px 15px;
>>>>>>> dfc179e5
}

#page-comment {
    input {
        padding-top: 10px;
        padding-bottom: @padding-top;
        width: 98%;
    }
}

#translate-tags {
    bidi-value(float, left, right);

    ul.tagit {
        padding: 0;

        li.tagit-choice {
            padding-right: 10px;
        }
    }
}

#delete-revision {
    label {
        display: block;
        font-size: 16px;
        margin: 15px 0 0;
    }

    textarea {
        height: 80px;
        margin-bottom: 20px;
        width: 90%;
    }
}

/* Classes created by the WYSIWYG */
.twocolumns {
    vendorize(column-count, 2)
}
.threecolumns {
    vendorize(column-count, 3);
}

/* page attachments */
@-moz-keyframes newAttachment {
    0% { background-color: #90ee90; }
    100% { background-color: transparent; }
}
@-webkit-keyframes newAttachment {
    0% { background-color: #90ee90; }
    100% { background-color: transparent; }
}
@keyframes newAttachment {
    0% { background-color: #90ee90; }
    100% { background-color: transparent; }
}

#page-attachments {
    border-value = 1px solid #E0E0DC;

    table  {
        border: border-value;
        border-bottom: 0;
        border-collapse: collapse;
        border-right: 0;
        margin: 20px 0 0 0;
        width: 100%;
    }

    th, td {
        border-bottom: border-value;
        border-right: border-value;
        padding: 5px;
        vertical-align: top;
    }

    th {
        font-weight: bold;
        color: #666;
    }

    td {
        set-font-size(small-bump-font-size);
    }

    .attachment-description {
        set-font-size(11px);
        font-style: italic;
    }

    .attachment-name-cell {
        width: 40%;
    }

    .attachment-error {
        color: #900;
        set-font-size(11px);
    }
}

#page-attachments-new-table {
    input[type="text"] {
        width: 90%;

        .attachment-required {
            border: 1px solid #900;
        }

        textarea {
            height: 40px;
        }
    }
}

#page-attachments-upload-target {
    height: 1px;
    visibility: hidden;
    width: 1px;
}

#page-attachments-spinner {
    display: inline-block;
    height: 16px;
    margin-left: 10px;
    opacity: 0;
    width: 16px;
}

.title {
    clearfix();
    margin-bottom: 10px;
    position: relative;
}

details {
    clear: both;
    display: block;
}

/* The .no-details styles will get applied only if JavaScript is enabled and
   <details> is not natively supported. Add focus styles (for keyboard
   accessibility) */
.no-details {
    summary:hover, summary:focus {
        outline: 0;
    }

    summary:before {
        set-font-size(1.25em);
        bidi-value(float, left, right);
        content: "+";
        margin-top: -.15em;
        bidi-style(margin-left, -15px, margin-right, 0);
    }

    &.open summary:before {
        content: "–";
        margin-top: -.2em;
        bidi-style(margin-left, -13px, margin-right, 0);
    }
}

.page-meta {
    section {
        margin: 0 0 grid-spacing;
        overflow: hidden;
        padding: 15px 20px;
        position: relative;

        h2, h3 {
            .editor-help-icon {
                set-font-size(20px);
            }
        }
    }

    h2 {
        color: #666;
        font-weight: 200;
        letter-spacing: .5px;
        text-transform: uppercase;
        bidi-value(margin, 0 grid-spacing 0 0, 0 0 0 grid-spacing);
    }

    p.add {
        position: absolute;
        right: grid-spacing;
        text-align: right;
        top: 12px;
    }
}

/* Pages like /docs/all, /docs/with-errors, and more. */
#document-list {
    .documents {
        list-style-type: disc;
        list-style-position: inside;

        li {
            margin-bottom: 7px;
        }
    }
}

/*
    Small desktop.  We go to a two-column layout
*/
@media media-query-small-desktop {

    /* when there's a left sidebar, we need to adjust the layout to look like:  |= */
    .wiki-left-present:not(.wiki-left-closed) {
        #wiki-right, #wiki-content {
            width: grid-width-column-main;
            margin-right: 0;
        }
        #wiki-right {
            enable-toc-toggle();
            padding-bottom: (grid-spacing * 2);
        }
        #wiki-left {
            float: none;
        }
    }

    /* hide redirected from info on small screens */
    .redirected-from {
        display: none;
    }
}


@media media-query-tablet {
    make-wiki-blocks-flat();

    .zone-landing-header-preview {
        .column-strip, masthead-text {
            width: 48%;
        }
    }

    #wiki-right {
        enable-toc-toggle();

        .tag-attach-list {
            display: inline-block;

            {selector-icon} {
                left: 0;
                margin-left: 0;
            }

            ul {
                margin-left: 20px;
            }
        }
    }

    #wiki-column-container, #wiki-content {
        width: auto !important;
    }

    #quick-links-toggle,  #wiki-controls {
        display: none;
    }
}

/* Mobile updates */
@media media-query-mobile {
    #languages-menu-submenu {
        right: auto;
        left: 0;

        &:before, &:after {
            left: 10px;
        }
    }

    .page-buttons > li.page-buttons-edit {
        display: none;
    }

    /* display the attachments table as inline */
    #page-attachments {

        table {
            border: 0;
        }

        thead {
            display: none;
        }

        tr {
            border-bottom: 1px solid #e0e0dc;

            &:last-child {
                border-bottom: 0;
            }
        }

        td {
            display: block;
            border-bottom: 0;
            border-right: 0;
        }

    }
}

/* print styling */
@media print {

    /* hide sections not important to the article */
    #wiki-left, #wiki-right, #wiki-controls, .crumbs, .page-buttons, #page-attachments, .offline-notice, .contributors, .redirected-from, #offline-dialog-content, a.edit-section {
        display: none;
    }
}<|MERGE_RESOLUTION|>--- conflicted
+++ resolved
@@ -985,18 +985,6 @@
 }
 
 div.note {
-<<<<<<< HEAD
-  background: rgba(231, 228, 157, 0.25);
-  border-color: rgba(231,228,157,0.15);
-  border-style: solid;
-  border-width: 5px;
-  color: rgba(0, 0, 0, 0.65);
-  font-style: italic;
-  margin-bottom: grid-spacing;
-  padding: 10px 15px;
-
-  prevent-last-child-spacing(p, margin-bottom);
-=======
     background: rgba(231, 228, 157, 0.25);
     border-color: rgba(231,228,157,0.15);
     border-style: solid;
@@ -1005,7 +993,8 @@
     font-style: italic;
     margin-bottom: grid-spacing;
     padding: 10px 15px;
->>>>>>> dfc179e5
+
+    prevent-last-child-spacing(p, margin-bottom);
 }
 
 #page-comment {
