/*
	INITIALIZE THAT WE HAVE JAVASCRIPT
*/
document.documentElement.className += ' js';

(function($) {

	/*
		Main menu
	*/
	$('#main-nav > ul > li > a').mozMenu();

	/*
		Search animation

		TODO:  What happens on mobile?
	*/
	(function() {
		var $nav = $('#main-nav');
		var $navItems = $nav.find('ul > li:not(:last-child)');
		var $input = $nav.find('.search-wrap input');

		var timeout;
		var createExpander = function(action, delay) {
			return function() {
				timeout && clearTimeout(timeout);
				timeout = setTimeout(function() {
					$nav[action + 'Class']('expand');
				}, delay);
			}
		};

		$input.
			on('focus', createExpander('add', 200)).
			on('blur', createExpander('remove', 600));
	})();


	/*
		Togglers within articles, TOC, accordion subnav, etc. for example
	*/
	$('.toggleable').each(function() {
		var $self = $(this);
		var pieces = getTogglerComponents($self);
		var closedAttribute = 'data-closed';

		// Initialize open / close for the purpose of animation
		if($self.hasClass('closed')) {
			$self.attr(closedAttribute, 'true').removeClass('closed');
			pieces.$container.hide();
		}
		setIcon(pieces.$toggler, $self);

		// Click event to show/hide
		$self.on('click', '.toggler', function(e) {
			e.preventDefault();
			e.stopPropagation();

			// If I'm an accordion, close the other one
			var $parent = $self.closest('ol, ul');
			if($parent.hasClass('accordion')) {
				var $current = $parent.find('> .current');
				if($current.length && $current.get(0) != $self.get(0)) {
					toggle($current, true);
				}
			}

			// Handle me
			toggle($self);
		});

		function toggle($li, forceClose) {
			var pieces = getTogglerComponents($li);

			if(!getState($li) || forceClose) {
				$li.attr(closedAttribute, 'true').removeClass('current');
				pieces.$container.slideUp();
			}
			else {
				$li.attr(closedAttribute, '').addClass('current');
				pieces.$container.slideDown();
			}
			setIcon(pieces.$toggler, $li);
		}

		function getTogglerComponents($li) {
			return {
				$container: $li.find('.toggle-container'),
				$toggler: $li.find('> .toggler')
			};
		}

		function setIcon($tog, $li) {
			$tog.find('i').attr('class', 'icon-caret-'  + (getState($li) ? 'up' : 'down'));
		}

		function getState($li) {
			return $li.attr(closedAttribute);
		}
	});

<<<<<<< HEAD
=======

	/* 
		Toggle for quick links show/hide
	*/
	(function() {
		var side = $('#quick-links-toggle').closest('.wiki-column').attr('id');
		// Quick Link toggles
		$('#quick-links-toggle, #show-quick-links').on('click', function(e) {
			e.preventDefault();
			$('#' + side).toggleClass('column-closed');
			$('#wiki-column-container').toggleClass(side + '-closed');
			$('#wiki-controls .quick-links').toggleClass('hidden');
		});
	})();

	/*
		Persona Login
	*/
	$('.persona-login').click(function(e) {
		if(!$(this).hasClass('toggle')) {
			navigator.id.get(function(assertion) {
				if(!assertion) return;
				$('input[name="assertion"]').val(assertion.toString());
				$('form.browserid').first().submit();
			});
			return false;
		}
	});

>>>>>>> 458ff9ae
})(jQuery);<|MERGE_RESOLUTION|>--- conflicted
+++ resolved
@@ -99,23 +99,6 @@
 		}
 	});
 
-<<<<<<< HEAD
-=======
-
-	/* 
-		Toggle for quick links show/hide
-	*/
-	(function() {
-		var side = $('#quick-links-toggle').closest('.wiki-column').attr('id');
-		// Quick Link toggles
-		$('#quick-links-toggle, #show-quick-links').on('click', function(e) {
-			e.preventDefault();
-			$('#' + side).toggleClass('column-closed');
-			$('#wiki-column-container').toggleClass(side + '-closed');
-			$('#wiki-controls .quick-links').toggleClass('hidden');
-		});
-	})();
-
 	/*
 		Persona Login
 	*/
@@ -130,5 +113,4 @@
 		}
 	});
 
->>>>>>> 458ff9ae
 })(jQuery);