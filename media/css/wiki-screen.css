/*----------------------------------------------------------------------------
Screen CSS file for MDN wiki (kuma)
Created by Craig Cook - focalcurve.com
        on 17 May, 2011

Colors -
Orange        #fb9500
Green         #8dc434
Blue          #00b6f0
Red           #ed2024
Gold          #f8d575
Off-black     #333
Dark red      #630a0c

Link          #369
Hover         #25a
Visited       #69c

Font sizes -
16px *  .875 = 14px (base size)

14px * 1.857 = 26px
14px * 1.714 = 24px
14px * 1.571 = 22px
14px * 1.428 = 20px
14px * 1.285 = 18px
14px * 1.142 = 16px
14px *  .928 = 13px
14px *  .857 = 12px
14px *  .785 = 11px
14px *  .714 = 10px
14px *  .642 = 9px
-----------------------------------------------------------------------------*/

a.new:link, a.new:visited, a.new:hover, a.new:active, a.new:focus { color: #900; }

/*** =External Link Styles *********/
.article a.external, .article a[rel~="external"] { padding-right: 16px; background: transparent url("../img/wiki/icons/link_external.png") 99% 40% no-repeat; }
.article a[href^="mailto:"], .article .link-mailto { padding-right: 16px; background: url("../img/wiki/icons/link_mail.png") 99% 40% no-repeat; }
.article a[href^="news://"] { padding-right: 18px; background: url("../img/wiki/icons/link_news.png") 99% 40% no-repeat; }
.article a[href^="ftp://"], .article .link-ftp { padding-right: 18px; background: url("../img/wiki/icons/link_download.png") 99% 40% no-repeat; }
.article a[href^="irc://"], .article .link-irc { padding-right: 18px; background: url("../img/wiki/icons/link_chat.png") 99% 40% no-repeat; }

.article a.imagelink { background: none; padding-right: 0; }

/*** @Basics *********/
.page-content h1, .page-content h2, .page-content h3, .page-content h4, .page-content h5, .page-content h6 { font-family: Georgia, Times, "Times New Roman", serif; border-bottom: 1px solid #e0e0dc; position: relative; }
.page-content blockquote { padding: 0 25px; border-left: 5px solid #ccc; }
.page-content ul { list-style: disc; padding-left: 22px; }
.page-content ul ul { list-style: circle; }
.page-content ol { padding-left: 22px; }
.page-content dt { font-style: normal; font-weight: bold; }
.page-content dd { margin-bottom: .5em; padding-left: 15px; }
.page-content pre { border: 1px dotted #cbc8b9; background: #f6f6f2; padding: 15px; overflow: auto; font: 100% "Courier New", "Andale Mono", monospace; }
.page-content code, .pageText tt { font: 100% "Courier New", "Andale Mono", monospace; font-weight: inherit; }
.page-content pre code { font-size: 100%; }
.page-content strong code { font-weight: inherit; }
.page-content strong tt { font-weight: inherit; }
.page-content a code { color: inherit; }
.page-content img { max-width: 100%; height: auto; }
.page-content caption { font-weight: bold; }
.page-content table { border-collapse: collapse; border: solid #e0e0dc; border-width: 1px 0 0 1px; }
.page-content td, .page-content th { border: solid #e0e0dc; border-width: 0 1px 1px 0; padding: 6px; text-align: left; }
.page-content thead th { background: #f3f3ef; }

/* Increase line-height in wide windows */
.page-content { line-height: inherit; -moz-transition: line-height 0.2s ease-in-out; -webkit-transition: line-height 0.2s ease-in-out; transition: line-height 0.2s ease-in-out; } 
@media screen and (min-width: 890px) { 
  .page-content { line-height: 1.572; -moz-transition: line-height 0.2s ease-in-out; -webkit-transition: line-height 0.2s ease-in-out; transition: line-height 0.2s ease-in-out; } 
}

img.lwrap { background: #fff; padding: 0 20px .75em 0; }
img.rwrap { background: #fff; padding: 0 0 .75em 20px; }

/* @Layout (wiki is liquid) *********/
.wrap { position: relative; width: 95%; min-width: 760px; max-width: 1200px; padding: 0 10px; margin: 0 auto; }
#content { border-top: 0; }
.page-content { background: #fff; min-height: 300px; }

textarea#id_content { width: 96%; padding: 15px; min-height: 300px; }

/* tag editing; uses tagit */
#page-tags #id_tags { width: 90%; }
#page-tags ul.tagit { background: none repeat scroll 0 0 #FFFFFF; border: 1px solid #CBC8B9; padding: 6px 8px; }
#page-tags ul.tagit .tagit-label { color: #333333; font-weight: normal; }


/*** @Tools @Nav *********/
#nav-toolbar { font-size: .785em; text-shadow: 1px 1px 0 rgba(255,255,255,.25); padding: 0; border-top: 1px solid #cbc8b9; border-bottom: 1px solid #f8f8f6; background: #e4e4d9; background: rgba(198,198,175,.35); }
#nav-toolbar .crumbs { margin: 0; }

#tool-menus { width: 300px; float: right; }
#tool-menus ul li.menu { float: right; padding: 0; margin: 0; position: relative; }
#tool-menus li a { display: block; padding: .6em 20px .7em 8px; background: transparent url("../img/wiki/menu-arrow.png") 92% 0 no-repeat; }
#tool-menus li a:hover, #tool-menus li a:focus, #tool-menus li a:active, #tool-menus li.sfhover > a { background-color: #369; background-position: 92% -100px; color: #fff; text-decoration: none; text-shadow: 1px 1px 0 rgba(0,0,0,.25); }
#tool-menus li li a, #tool-menus li li strong { display: block; padding: .5em 15px; background: transparent none; }
#tool-menus li li strong { background-color: #f5f5f1; }

#tools .menu ul { position: absolute; left: -999em; z-index: 9999; width: 180px; background: #fff; border: 1px solid #c6c6c2; -moz-box-shadow: 2px 2px 0 rgba(170,160,130,.2); -webkit-box-shadow: 2px 2px 0 rgba(170,160,130,.2); box-shadow: 2px 2px 0 rgba(170,160,130,.2); }
#tools.superfish .menu ul { left: auto; right: 0; z-index: 9999; }
#tools .menu ul li { width: 180px; margin: 0; font-size: 1.12em; }
#tools .menu:hover ul, #tool-menus ul .sfhover ul { left: auto; right: 0; }

#nav-toolbar a:link, #nav-toolbar a:visited { color: #6d6d67; }
#nav-toolbar a:hover, #nav-toolbar a:focus, #nav-toolbar a:active { color: #25a; }
#nav-toolbar a.disabled:hover, #nav-toolbar a.disabled:focus, #nav-toolbar a.disabled:active { color: #6d6d67; cursor: default; }

.sf-js-enabled .toggle:focus { outline: 0; }

/*** @Breadcrumbs *********/
#nav-toolbar .crumbs { float: left; }
#nav-toolbar .crumbs ol { margin: 0; padding: .6em 0 .7em; list-style: none; }
#nav-toolbar .crumbs li { display: inline; padding-left: 13px; margin-left: 6px; background: url("../img/wiki/nav-arrows.png") -15px -698px no-repeat; }
#nav-toolbar .crumbs li.first, #nav-toolbar .crumbs li.second { display:none; }
#nav-toolbar .crumbs li.first.last { display: inline; }
#nav-toolbar .crumbs li.crumb-one { padding-left: 0; margin-left: 0; background: none; }

/* @Footer *********/
.last-mod { clear: both; text-align: right; font-size: .785em; }

/* @Search *********/
#doc-search { border: 1px solid #cbc8b9; background: rgba(198,198,175,.25); padding: 4px; margin-bottom: 1em; font-size: .928em; }
#doc-search p { margin: 0; }
#doc-search #q-docs { width: 590px; margin-right: 8px; }
#doc-search #doc-filter { width: 140px; margin-right: 8px; }

@media screen and (max-width: 890px) { 
  #site-search { width: 190px; -moz-transition: width 0.2s ease-in-out; -webkit-transition: width 0.2s ease-in-out; transition: width 0.2s ease-in-out; }
  #site-search #q { width: 90px; -moz-transition: width 0.2s ease-in-out; -webkit-transition: width 0.2s ease-in-out; transition: width 0.2s ease-in-out; }
}

/* @Search @Results *********/
#google-branding { font-size: .785em; float: right; margin-top: -3.75em; opacity: .3; }
#google-branding .gsc-branding-text { vertical-align: top; padding-right: 2px; }

#search-results .gs-result { margin: 0 0 1.2em; padding: 0 2px 1.2em; border-bottom: 1px dotted #d8d4ca; }
#search-results .gs-title { font-size: 1em; font-weight: bold; margin: 0 0 .25em; }
#search-results .gs-snippet { font-size: .857em; margin: 0 0 .25em; }
#search-results .gs-visibleUrl { font-size: .785em; display: inline; margin-right: 10px; color: #aaa; }
#search-results .gs-visibleUrl-short { font-weight: bold; }
#search-results div.gs-watermark { display: none; }

/* @Custom styles *********/
p.footnote { font-size: 90%; font-style: italic; color: #716d65; }
div.callout-box, p.trans-note { float: right; margin: 0 0 .5em 15px; border: 1px solid #eee; padding: 10px; width: 200px; background: #fafafa; text-align: center; }
p.trans-note { float:none; clear: both; width: auto; margin-bottom: 1em; }
div.note { margin-bottom: 1.286em; border: solid #dddaaa; border-width: 1px 0; padding: .75em 15px; background: #faf9e2; color: #5d5636; }
div.tip { margin-bottom: 1.286em; border: 1px solid #e1f5f0; border-width: 1px 0; padding: .75em 15px; color: #6d675f; }
div.note p, div.tip p { margin-bottom: .75em; }

/* @Page @Title and @Buttons *********/
#article-head { position: relative; clear: both; max-width: 1200px; padding-top: 20px; margin-top: -19px; background: #f6f6f1 url("../img/bg-content.png") fixed; }
#article-head:after { content: "."; display: block; clear: both; height: 0; visibility: hidden; }

.title { position: relative; margin-bottom: 0.8em; }
.title:after { content: "."; display: block; clear: both; height: 0; visibility: hidden; } /* clear floats */
.title h1 { /* float: left; */ width: 60%; padding-left: 18px; margin-bottom: 0; padding-bottom: 0; }
.title h1.talk span { font-size: .538em; font-weight: normal; color: #6d6d67; }
.title .pageback { font-size: .857em; margin-top: -1.6em; float: left; width: 75%; }
.title .page-moved { float: left; width: 60%; clear: both; margin: -1.5em 0 1em; font-size: .785em; }
.title .redirected-from { padding: 5px 0 0 18px; font-size: 0.785em; }

.template { display: none; }

a.edit-section { float: right; padding: .25em 5px .15em; margin-top: .25em; border: 0; border-radius: 3px; box-shadow: 1px 1px 0 rgba(0,0,0,.25); color: #333; background: #a5d9f3 url("../img/light-shade.png") 0 .75em repeat-x; font: 200 15px/1 "Bebas Neue", "League Gothic", Haettenschweiler, sans-serif; text-transform: uppercase; letter-spacing: .5px; text-decoration: none; }
a.edit-section:before { content: "\25c0\00a0"; font-size: .857em; }
a.edit-section:hover, a.edit-section:active, a.edit-section:focus { color: #333; background-color: #ade4ff; text-decoration: none; }

.edited-section { display: none; }
.edited-section a.edit-section { display: none; }
.edited-section-loading { display: block; opacity: 0.25; }
.edited-section-loading a.edit-section { display: block; }
.edited-section-loading a.edit-section:before { content: "\26a1\00a0"; }

.edited-section-ui { position: relative; }
.edited-section-ui .btn-save, .edited-section-ui .btn-cancel { padding: .25em 8px .15em; margin: .25em 10px 1em 0; border: 0; border-radius: 3px; box-shadow: 1px 1px 0 rgba(0,0,0,.25); color: #333; font: 200 15px/1 "Bebas Neue", "League Gothic", Haettenschweiler, sans-serif; text-transform: uppercase; letter-spacing: .5px; text-decoration: none; }
.edited-section-ui .btn-save:before { content: "\2714\00a0"; font-size: .857em;}
.edited-section-ui .btn-cancel:before { content: "\2718\00a0"; font-size: .857em; }

.edited-section-ui-saving { opacity: 0.5; }
.edited-section-ui-saving .btn-save, .edited-section-ui-saving .btn-cancel{ display: none; }

.editing .metadata { float: left; width: 55%; display: none; }
.new .editing .metadata { display: block; }
.editing ul.metadata li { margin: 0; padding: 0; clear: both; }
.editing ul.metadata li label { display: block; float: left; line-height: 2.5em; text-align: right; width: 10ex; font-weight: bold; padding-right: 0.25em; color: #888; }
.editing ul.metadata li input, .editing ul.metadata li input#id_title { font-size: 1em; padding: 6px 8px; margin: 2px 0px; width: 70%; }
.editing ul.metadata li input[type="checkbox"] { width: auto; margin-left: 6px; }
.editing ul.metadata li .metadataDisplay { display:inline-block; padding: 8px 0 0 3px; }

.editing .title { float: left; width: 55%; }
.editing .title h1 { display: inline-block; width: auto; float: none; color: #888; float:left; }
.editing .title h1 em { color: #333; font-style: normal; }
<<<<<<< HEAD
.editing #btn-properties { position: relative; font-size: 18px; padding: 0; margin-left: 6px; width: 1em; height: 1em; line-height: 1.2; text-indent: -999em; overflow: hidden; background: #b4b4b4 url("../img/wiki/icons/icn-info.png") center center no-repeat; -moz-box-shadow: none; -webkit-box-shadow: none; box-shadow: none; -moz-border-radius: 1em; -webkit-border-radius: 1em; border-radius: 1em; margin-top: 9px; }
=======
.editing #btn-properties { position: relative; font-size: 18px; padding: 0; margin-left: 6px; width: 1em; height: 1em; line-height: 1.2; text-indent: -999em; overflow: hidden; background: #b4b4b4 url("../img/wiki/icons/icn-info.png") center center no-repeat; -moz-box-shadow: none; -webkit-box-shadow: none; box-shadow: none; -moz-border-radius: 1em; -webkit-border-radius: 1em; border-radius: 1em; z-index:3; }
>>>>>>> 9db09525
.editing #btn-properties:hover, .editing #btn-properties:focus { background-color: #25a; }

.editing .save-state { font-size: .785em; margin: -1.75em 0 1.5em; color: #888; padding-left: 18px; clear:both; }
.editing #btn-savedraft { font-family: inherit; font-size: 1em; line-height: 1; text-transform: none; color: #333; padding: 0; background: transparent none; -moz-box-shadow: none; -webkit-box-shadow: none; box-shadow: none; }
.editing #btn-savedraft:hover, .editing #btn-savedraft:focus { text-decoration: underline; color: #25a; }

.previewing .title { float: left; width: 45%; }
.previewing .title h1 { width: auto; float: none; color: #768e99; }
.previewing .title h1 em { color: #333; font-style: normal; }
.previewing .article-content { margin-top: 1em; border-color: #c7dae9; }

#page-buttons { width: 50%; text-align: right; margin: 0; position: absolute; right: 4px; top: 20px; }
#page-buttons li { display: inline; margin: 0 0 2px 10px; padding: 0; background: none; }
#page-buttons a, #page-buttons button { display: inline-block; padding: 6px 8px 3px; color: #333; font: 200 15px/1 "Bebas Neue", "League Gothic", Haettenschweiler, sans-serif; text-transform: uppercase; letter-spacing: .5px; border: 0; -moz-border-radius: 3px; -webkit-border-radius: 3px; border-radius: 3px; -moz-box-shadow: 1px 1px 0 rgba(0,0,0,.25); -webkit-box-shadow: 1px 1px 0 rgba(0,0,0,.25); box-shadow: 1px 1px 0 rgba(0,0,0,.25); background-color: #ddd; }
#page-buttons a:hover, #page-buttons a:focus, #page-buttons a:active { text-decoration: none; }
#page-buttons a { padding: 7px 8px 4px; }
#page-buttons .page-edit a { padding-left: 32px; background: #a5d9f3 url("../img/wiki/button-edit.png") 0 50% repeat-x; }
#page-buttons .page-edit a:hover, #page-buttons .page-edit a:focus, #page-buttons .page-edit a:active { background-color: #ade4ff; text-decoration: none; }
#page-buttons .page-edit a.disabled { cursor: pointer; opacity: .75; background-color: #c8e6ed; }
#page-buttons .page-watch a { padding-left: 35px; background: #f2d29e url("../img/wiki/button-watch.png") 0 50% repeat-x; }
#page-buttons .page-watch a:hover, #page-buttons .page-watch a:focus, #page-buttons .page-watch a:active { background-color: #f8daa9; text-decoration: none; }
#page-buttons .page-watch a.disabled { cursor: pointer; opacity: .75; background-color: #f0e4c7; }

.btn-save { 
  background: #d7eca1; 
  background: -moz-linear-gradient(top, #d7eca1 0, #cce390 100%); 
  background: -webkit-gradient(linear, left top, left bottom, color-stop(0, #d7eca1), color-stop(100%, #cce390));
  background: linear-gradient(top, #d7eca1 0, #cce390 100%);
}
.btn-save:hover, .btn-save:focus {
  background: #c3e56d; 
  background: -moz-linear-gradient(top, #c3e56d 0, #b3d55b 100%); 
  background: -webkit-linear-gradient(top, #c3e56d 0, #b3d55b 100%);
  background: linear-gradient(top, #c3e56d 0, #b3d55b 100%);
}
#btn-save-and-edit { display: none; }
#btn-save-and-edit.loading span {
    padding-left: 20px; 
    margin-left: -5px;
    background: url(../img/wiki/save-and-keep-editing-arrows.gif) no-repeat 0px 1px;
}
#page-buttons iframe#save-and-edit-target { 
    visibility: hidden; height: 1px; width: 1px; 
}
.btn-preview { 
  background: #cce3f4;
  background: -moz-linear-gradient(top, #cce3f4 0, #c0d7ea 100%); 
  background: -webkit-linear-gradient(top, #cce3f4 0, #c0d7ea 100%);
  background: linear-gradient(top, #cce3f4 0, #c0d7ea 100%);
}
.btn-preview:hover, .btn-preview:focus {
  background: #abd5f4;
  background: -moz-linear-gradient(top, #abd5f4 0, #a7cee9 100%); 
  background: -webkit-linear-gradient(top, #abd5f4 0, #a7cee9 100%);
  background: linear-gradient(top, #abd5f4 0, #a7cee9 100%);
}
.btn-discard, .btn-cancel { 
  background: #f2d2c6; 
  background: -moz-linear-gradient(top, #f2d2c6 0, #efc6b7 100%); 
  background: -webkit-linear-gradient(top, #f2d2c6 0, #efc6b7 100%);
  background: linear-gradient(top, #f2d2c6 0, #efc6b7 100%);
}
.btn-discard:hover, .btn-discard:focus, 
.btn-cancel:hover, .btn-cancel:focus {
  background: #f8b8a0;
  background: -moz-linear-gradient(top, #f8b8a0 0, #f8a688 100%); 
  background: -webkit-linear-gradient(top, #f8b8a0 0, #f8a688 100%);
  background: linear-gradient(top, #f8b8a0 0, #f8a688 100%);
}

.page-content .talkpage { font-size: .857em; padding: .25em 15px; }

.article header .notice { clear: both; position: relative; top: -10px; margin: 10px 0 5px; padding: 10px 15px 0; background: #fcf6d4; border: 1px solid #e5d5c1; }
.article header .notice p { margin: 0 0 10px; }

input#id_title { font-size: 1.857em; width: 80%; padding: .1em 6px; margin: 0 0 10px; }

#content #ace_content { position: relative; width: 100%; height: 500px; }

@media screen and (max-width: 890px) { 
  #page-buttons a, #page-buttons button { font-size: 14px; }
}

/* @TOC @Table of contents *********/
#article-nav { float: right; padding: 0 0 1em 20px; background: #fff; width: 230px; position: relative; z-index: 1; }
#article-nav .page-toc { background: #e4edf7; padding: 16px 18px; margin: 0 0 5px; border: 1px solid #dfe8f2; font-size: .857em; }
#article-nav .page-toc h2 { margin: 0 0 .75em; border: 0; padding: 0; font: 200 20px/1.2 "Bebas Neue", "League Gothic", Haettenschweiler, sans-serif; text-transform: uppercase; letter-spacing: .5px; }
#article-nav .page-toc ol { margin: 0; padding: 0; list-style: none; }
#article-nav .page-toc ol li { margin-bottom: .25em; }
#article-nav .page-toc ol li span { display: none; } /* hide numbers */
#article-nav .page-toc ol li ol { margin-top: .5em; padding-left: 15px; }
#article-nav .page-toc ol li ol li { margin-left: 0; }

#article-nav .page-anchors { background: #f1f6fb; margin: 0 0 5px; padding: 6px 18px; border: 1px solid #edf2f7; font-size: .785em; font-style: italic; text-transform: uppercase; }
#article-nav .page-anchors li { display: inline; padding: 0; margin-right: 12px; background: none; }
#article-nav .page-anchors a { padding-left: 16px; }
#article-nav .anchor-tags a { background: transparent url("../img/wiki/icons/tag-tiny.png") 0 50% no-repeat; }
#article-nav .anchor-files a { background: transparent url("../img/wiki/icons/attach-tiny.png") 0 50% no-repeat; }

/* @IRC @channels *********/
.suggestchannels { font-size: .857em; padding: 6px 6px 6px 8px; background-color: #f6f6f6; border: 1px solid #f3f3f3; margin-bottom: 5px; }
.suggestchannels ul { list-style: none; }
.suggestchannels li { float: left; width: 50% }

/* @Meta *********/
.article .page-meta { clear: both; margin-top: 30px; }
.page-meta section { position: relative; overflow: hidden; background: #f5f5f1; padding: 15px 20px; margin: 0 0 20px; }
.page-meta h2 { margin: 0 20px 0 0; color: #666; font: 200 20px/1.1 "Bebas Neue", "League Gothic", Haettenschweiler, "Arial Narrow", sans-serif; text-transform: uppercase; letter-spacing: .5px; }
.page-meta p.add { width: 190px; position: absolute; right: 20px; top: 12px; text-align: right; margin: 0; }
.page-meta p.add a, #deki-page-tags-toggleview { display: inline-block; padding: 8px 10px 6px 32px; background-color: #a5d9f3; color: #333; font: 200 15px/1 "Bebas Neue", "League Gothic", Haettenschweiler, "Arial Narrow", sans-serif; text-transform: uppercase; letter-spacing: .5px; border: 0; -moz-border-radius: 3px; -webkit-border-radius: 3px; border-radius: 3px; -moz-box-shadow: 1px 1px 0 rgba(0,0,0,.25); -webkit-box-shadow: 1px 1px 0 rgba(0,0,0,.25); box-shadow: 1px 1px 0 rgba(0,0,0,.25); }
.page-meta p.add a:hover, .page-meta p.add a:focus, .page-meta p.add a:active { background-color: #ade4ff; text-decoration: none; }
.page-meta p.none { display: inline; }
.page-meta p.add a.disabled { opacity: .75; }

/* @Doc @Listings *********/
#document-list .documents { list-style: disc; margin-left: 20px; }
#document-list .documents li { margin: 0 0 .5em; }

/* @Translation *********/
.change-locale { font-size: .857em; float: left; clear: left; position: relative; top: -1.75em; }
#change-locale-link { display: inline-block; padding: .6em 20px .7em 8px; background: transparent url("../img/wiki/menu-arrow.png") 92% 0 no-repeat; }
#change-locale { position: absolute; left: -999em; z-index: 9999; width: 180px; background: #fff; border: 1px solid #c6c6c2; -moz-box-shadow: 2px 2px 0 rgba(170,160,130,.2); -webkit-box-shadow: 2px 2px 0 rgba(170,160,130,.2); box-shadow: 2px 2px 0 rgba(170,160,130,.2); }
.hasJS #change-locale { display: none; left: auto; right: 0; }
#change-locale { padding: 6px 0; max-height: 300px; overflow: auto; }
#change-locale li { list-style: none; }
#change-locale a { display: block; padding: .25em 8px; }
#change-locale a:before { content: attr(title) " ("; }
#change-locale a:after { content: ")"; }
#change-locale a:hover, #change-locale a:focus, #change-locale a:active { background-color: #369; background-position: 92% -100px; color: #fff; text-decoration: none; text-shadow: 1px 1px 0 rgba(0,0,0,.25); }

.editing summary { font-size: 1.428em; margin: 0 0 .5em; padding-left: 40px; cursor: pointer; }

.description li { clear: both; margin: 0 0 .5em; }
.description li:after { content: "."; display: block; clear: both; height: 0; visibility: hidden; }
.description dl { margin: 0; }
.description dt { display: inline-block; margin-right: 10px; font-style: normal; font-weight: bold; }
.description dd { display: inline-block; margin-left: 0; }
.description .approved { width: 49%; float: left; }
.description .localized { width: 49%; float: right; }

.description input#id_title { font-size: 1.124em; width: 90%; margin: 0; }

#content-fields:after { content: "."; display: block; clear: both; height: 0; visibility: hidden; }
#content-fields header { position: relative; z-index: 10; display: block; height: 1.142em; padding: .5em 0 1em; background: #f6f6f1 url("../img/bg-content.png") fixed; }
#content-fields .approved { width: 49%; float: left; }
#content-fields .localized { width: 49%; float: right; }

#content-fields .approved .boxed { padding: 25px; }
#content-fields .approved header:after { position: absolute; bottom: -30px; left: 3px; content: ""; display: block; width: 95%; height: 30px; 
  background:  -moz-linear-gradient(bottom,  rgba(255, 255, 255, .1) 0,  rgba(255, 255, 255, 1) 20px);  
  background:  -webkit-linear-gradient(bottom,  rgba(255, 255, 255, .1) 0,  rgba(255, 255, 255, 1) 20px);
  background:  linear-gradient(bottom,  rgba(255, 255, 255, .1) 0,  rgba(255, 255, 255, 1) 20px);  
}

#trans-description { margin: 0 0 1em; }
#trans-content { margin: 0 0 1em; }

#content-fields.fixed header { width: 48%; }

#trans-content #cke_contents_wikiArticle { min-height: 800px; }

/* The .no-details styles will get applied only if JavaScript is enabled and <details> is not natively supported. */
/* Add focus styles (for keyboard accessibility) */
.no-details summary:hover, .no-details summary:focus { background: rgba(170,160,130,.1); outline: 0; }
.no-details summary:before { content: "+"; float: left; margin: -.225em 0 0 -35px; font-size: 1.25em; }
.no-details .open summary:before { content: "–"; float: left; margin: -.25em 0 0 -32px; font-size: 1.25em; }

/* The following styles are not really needed, since the jQuery script takes care of hiding/displaying the elements. */
/* However, we're still gonna use CSS as well to prevent FOUC in browsers that understand these selectors. */
/* Remember: by default (and probably most of the time), the contents of the <details> element are hidden. */

/* Hide all direct descendants of every <details> element */
/* Note that IE6 doesn't support the child selector; we'll work around that using jQuery later */
.no-details details > * {
    display: none;
}

/* Make sure summary remains visible, and apply a pointer cursor upon hover to indicate it's a clickable element */
.no-details details summary {
    cursor: pointer;
    display: block;
    margin: 10px 0 30px;
}

/* Revision diffs */
.revision-diff dt {
  clear: both;
  font-style: normal;
  font-weight: bold;
  padding-top: .5em;
  border-top: 1px dotted #ccc;
}

.revision-diff dd {
  margin: 0 0 .5em;
}

.revision-diff .rev-from {
  width: 49%;
  float: left;
}

.revision-diff .rev-to {
  width: 49%;
  float: right;
}

.revision-diff h3 {
    font-weight: bold;
    margin: 5px 0 0;
}

table.diff {
    border: 1px solid #ccc;
    clear: both;
    margin: 5px 0 15px;
    width: 100%;
}


td.diff_header {
    text-align:right;
}

.diff_next {
    background-color:#c0c0c0;
}

.diff_add {
    background-color:#aaffaa;
}

.diff_chg {
    background-color:#ffff77;
}

.diff_sub {
    background-color:#ffaaaa;
}

/* Delete Revision */
#delete-revision label {
    display: block;
    font-size: 16px;
    margin: 15px 0 0;
}

#delete-revision form {
    margin: 20px 0 0;
}

/* WYSIWYG-specific styles */
.ui-autocomplete { 
  z-index: 100001 !important; /* Ugly, but have to do this for the autocomplete component to display on top of the CKEditor dialog */
  max-height: 200px;
  overflow: auto;
}

/*** @Legacy classes - Leftovers from the old wiki. These can be phased out. *********/
span.alllinks { display: block; text-align: right; font-size: 90%; }

table.topicpage-table { width: auto; clear: both; }
table.topicpage-table td { padding: 10px; width: 50%; vertical-align: top; }
table.topicpage-table small { font-size: 90%; }
table.standard-table { border: 1px solid #bbb; border-collapse: collapse; }
table.standard-table td { padding: 5px; border: 1px solid #ccc; text-align: left; vertical-align: top; }
table.standard-table td.header, table.standard-table th { border: 1px solid #bbb; padding: 0 5px; background: #eee; text-align: left; font-weight: bold; }
table.fullwidth-table { margin-bottom: 1.5em; border: 1px solid #bbb; border-collapse: collapse; width: 100%; background: #fff; }
table.fullwidth-table td { border: 1px solid #ccc; padding: 5px 15px; text-align: left; vertical-align: top; }
table.fullwidth-table td.header, table.fullwidth-table th { border: 1px solid #bbb; padding: 0 5px; background: #eee; font-weight: bold; font-size: 1.05em; text-align: left; }
table.features-table { margin-bottom: 20px; border-collapse: collapse; width: auto; }
table.features-table td { padding-top: 20px; vertical-align: top; }
table.features-table td img { float: left; margin: -20px 15px 5px 0px; }
table.features-table td p { margin: 0 3px; font-size: 95%; }
table.mainpage-table { margin: 0 0 10px 0; border-collapse: collapse; width: auto; }
table.mainpage-table td { padding: 0 10px 10px 10px; vertical-align: top; }

.article .prewrong pre { border: 1px dashed #ac6262; background: #fbeded; color: #8a4e4e; }
.wrong { margin: 0 0 1.5em; padding: 5px; background: #fbeded; border: solid 1px #ac6262; color: #6d675f; }
.wrong-inline { border: 1px solid #ac6262; padding: 0 3px 0 3px; background: #fbeded; color: #6d675f; }
.article .wrong-source-code { color: #8a4e4e; }
.article .right-source-code { color: #537d46; }
div.bug, div.warning { margin: 0 0 1.5em; border: 2px solid #ac6262; padding: 10px; background: #fbeded; color: #6d675f; }
  div.bug *:last-child, div.warning *:last-child { padding: 0; margin: 0; }
.originaldocinfo { margin: 15px 0; border: 1px solid #e9e9e9; padding: 10px 10px 0; background: #f3f3f3; font-size: 80%; font-family: Verdana, Tahoma, sans-serif; }
.originaldocinfo h2 { font-size: 120%; }
.licenseblock { border: 1px dashed #ccc; padding: 0 10px; background: #f1f1f1; font-size: 80%; font-family: Verdana, Tahoma, sans-serif; }

div.floatright, table.floatright { float: right; clear: right; margin: 0 0 .5em .5em; }
div.floatleft, table.floatleft { float: left; margin: 0 .5em .5em 0; }
div.thumb { margin-bottom: 0.5em; border: 1px solid #fff; }
div.thumb div { border: 1px solid #ccc; padding: 3px; overflow: hidden; background-color: #f9f9f9; font-size: 94%; text-align: center; }
div.thumb div a img { border: 1px solid #ccc; }
div.thumb div div.thumbcaption { border: none; padding: .3em 0 .1em 0; text-align: left; line-height: 1.4; }
div.magnify { float: right; }
div.magnify a, div.magnify img { display: block; }
div.tright { float: right; clear: right; border-width: .5em 0 .8em 1.4em; }
div.tleft { float: left; margin-right: .5em; border-width: .5em 1.4em .8em 0; }

table.release { border: 1px solid #ccc; width: 100%; font-size: 95%; }
table.release td { border: 1px solid #ccc; padding: 0 0 15px 25px; }
tr.releaseHeader td { font-size: 125%;}
tr.releaseHeader td.OK { background-color: green;}
tr.releaseHeader td.ERR { background-color: red;}
tr.releaseHeader td.IP { background-color: yellow;}
tr.releaseHeader td.TBD {background-color: grey;}
tr.release td.OK { width: 22%; background: #cfc; }
tr.release td.ERR { width: 22%; background: #fcc; }
tr.release td.IP { width: 22%; background: #ffc; }
tr.release td.TBD { width: 22%; background: #eee; }
tr.release td.stepLabel { padding: 0 5px 15px 25px; width: 12%; text-align: right; }
.OK { background-color: rgb(153,255,153); }
.irrelevant { color: rgb(153,153,153); }
.maybe { background-color: rgb(255,255,204); }

/* @RTL - flip the layout for right-to-left languages *********/
/* just a jump to the left... */
.rtl #utility, 
.rtl .user-state, 
.rtl #site-search, 
.rtl #tool-menus, 
.rtl #tool-menus ul li.menu,  
.rtl #page-buttons li, 
.rtl #article-nav { 
  float: left; 
}

/* then a step to the right... */
.rtl #branding, 
.rtl #nav,
.rtl #title, 
.rtl #nav-toolbar .crumbs, 
.rtl #page-tags h2, 
.rtl #page-tags #deki-page-tags,
.rtl #page-tags .tags-edit, 
.rtl #site-info #legal, 
.rtl .deki-pagination div, 
.rtl .pagination span, 
.rtl .deki-pagination div.info { 
  float: right; 
}

.rtl #utility .user-state li { border-left: 0; margin-left: 0; padding-left: 0; border-right: 1px solid; margin-right: 5px; padding-right: 8px; }
.rtl #utility .user-state li:first-child { padding: 0; margin: 0; border: 0; }
.rtl #site-search button { float: left; }
.rtl #site-search-gg { float: left; margin: 2px 0 0 35px; }
.rtl #nav-toolbar .crumbs li { padding-left: 13px; margin-left: 6px; background-position: 0 -798px; }
.rtl #nav-toolbar .crumbs li.crumb-one { background: url("../img/wiki/nav-arrows.png") 0 -798px no-repeat; }
.rtl #nav-toolbar .crumbs li:last-child { background: none; }
.rtl #tools.superfish .menu ul { left: 0; right: auto; }
.rtl #utility .sub-menu, .rtl .compact #nav .sub-menu, .rtl #tools .menu ul { left: auto; right: -999em; }
.rtl .compact #nav .nav-menu:hover .sub-menu, .rtl .compact #nav .hover .sub-menu, .rtl .compact #nav a:focus + ul { right: auto; }
.rtl #article-nav { padding: 0 20px 1em 0; }
.rtl .page-meta h2 { margin: 0 0 0 20px; }
.rtl #page-tags #deki-page-tags-toggleview, .rtl .page-meta p.add { right: auto; left: 20px; text-align: left; }
.rtl #page-tags #deki-page-tags .tagData { padding-right: 0; padding-left: 30px; }
.rtl #page-tags #deki-page-tags .tagButtons { padding-left: 0; padding-right: 10px; float: left; }
.rtl #page-buttons { right: auto; left: 20px; }
.rtl #site-info #legal { padding: 0 55px 0 0; }
.rtl #site-info #legal img { left: auto; right: 0; }
.rtl .user-state { text-align: left; }
.rtl #utility .sub-menu li { text-align: right; border: 0; padding: 0; margin: 0; }
.rtl #menuFiller .deki-file-menu { margin-left: 86px; }
.rtl span.icon img { margin: 0 0 0 3px; }
.rtl .last-mod, html[dir="rtl"] #footbar p { text-align: left; }
.rtl .deki-pagination .next, .rtl .pagination .next { text-align: left; float: left !important; }
.rtl .deki-pagination .prev, .rtl .pagination .prev { text-align: right; float: right !important; }
.rtl .deki-pagination .prev a:before, .rtl .pagination .prev a:before,
.rtl .deki-pagination .next a:after, .rtl .pagination .next a:after { content: ""; }
.rtl .deki-pagination .prev a:after, .rtl .pagination .prev a:after { content: "\00A0\00BB"; font-size: 1.1em; } /* space laquo */
.rtl .deki-pagination .next a:before, .rtl .pagination .next a:before { content: "\00AB\00A0"; font-size: 1.1em; } /* raquo space */<|MERGE_RESOLUTION|>--- conflicted
+++ resolved
@@ -191,11 +191,7 @@
 .editing .title { float: left; width: 55%; }
 .editing .title h1 { display: inline-block; width: auto; float: none; color: #888; float:left; }
 .editing .title h1 em { color: #333; font-style: normal; }
-<<<<<<< HEAD
-.editing #btn-properties { position: relative; font-size: 18px; padding: 0; margin-left: 6px; width: 1em; height: 1em; line-height: 1.2; text-indent: -999em; overflow: hidden; background: #b4b4b4 url("../img/wiki/icons/icn-info.png") center center no-repeat; -moz-box-shadow: none; -webkit-box-shadow: none; box-shadow: none; -moz-border-radius: 1em; -webkit-border-radius: 1em; border-radius: 1em; margin-top: 9px; }
-=======
-.editing #btn-properties { position: relative; font-size: 18px; padding: 0; margin-left: 6px; width: 1em; height: 1em; line-height: 1.2; text-indent: -999em; overflow: hidden; background: #b4b4b4 url("../img/wiki/icons/icn-info.png") center center no-repeat; -moz-box-shadow: none; -webkit-box-shadow: none; box-shadow: none; -moz-border-radius: 1em; -webkit-border-radius: 1em; border-radius: 1em; z-index:3; }
->>>>>>> 9db09525
+.editing #btn-properties { position: relative; font-size: 18px; padding: 0; margin-left: 6px; width: 1em; height: 1em; line-height: 1.2; text-indent: -999em; overflow: hidden; background: #b4b4b4 url("../img/wiki/icons/icn-info.png") center center no-repeat; -moz-box-shadow: none; -webkit-box-shadow: none; box-shadow: none; -moz-border-radius: 1em; -webkit-border-radius: 1em; border-radius: 1em; z-index:3; margin-top: 9px; }
 .editing #btn-properties:hover, .editing #btn-properties:focus { background-color: #25a; }
 
 .editing .save-state { font-size: .785em; margin: -1.75em 0 1.5em; color: #888; padding-left: 18px; clear:both; }
